/* eslint-disable @typescript-eslint/no-var-requires */
const gulp = require('gulp');
const changed = require('gulp-changed');
const minifyHtml = require('gulp-minify-html');
const concat = require('gulp-concat');
const autoprefix = require('gulp-autoprefixer');
const minifyCSS = require('gulp-minify-css');
const typescript = require('gulp-typescript');
const browserSync = require('browser-sync');
const less = require('gulp-less');
const gulpImport = require('gulp-html-import');
const ejs = require('gulp-ejs');
const plumber = require('gulp-plumber');
const replace = require('gulp-replace');
const filter = require('gulp-filter');
const rename = require('gulp-rename');
const streamToPromise = require('gulp-stream-to-promise');
const gulpWebpack = require('webpack-stream');
const webpack = require('webpack');
const del = require('del');
const fs = require('fs');
const path = require('path');
const version = process.env.npm_package_version || '0.0.0';

const webpackConfig = require('./webpack.config');

// Import our config, or log a warning if hasn't been created
let config = {};
try {
    config = require('./config.js');
} catch (err) {
    console.warn('\n[WARNING] No config file exist, this will still run fine without it, but it is recommended.\n');
}
// use our config settings or default values if the key doesn't exist
config = Object.assign({
    CNAME: false,
    DEVELOPMENT: (() => process.env.NODE_ENV != 'production')(),
    GOOGLE_ANALYTICS_INIT: false,
    GOOGLE_ANALYTICS_ID: false,
    DEV_BANNER: false,
    DISCORD_LOGIN_PROXY: false,
    FEATURE_FLAGS: {
        preloadUnreleasedTowns: false,
    },
    TRANSLATIONS_URL: 'https://translations.pokeclicker.com',
}, config);

const escapeRegExp = (string) => {
    return string.replace(/[.*+?^${}()|[\]\\]/g, '\\$&'); // $& means the whole matched string
};

const htmlImportIf = (html_str, is_true) => {
    // Allow import if
    if (is_true) {
        // replace with standard import
        return replace(`@importif ${html_str}`, '@import');
    } else {
        // remove the line
        const replaceRegex = new RegExp(`\\s*@importif ${escapeRegExp(html_str)}.*\\n?`, 'g');
        return replace(replaceRegex, '');
    }
};

/**
 * Push build to gh-pages
 */
gulp.task('deploy', () => gulp.src('./dist/**/*')
    .pipe(deploy()));

const srcs = {
    buildArtefacts: 'build/**/*',
    scripts: ['src/scripts/**/*.ts', 'src/modules/**/*.ts'],
    html: ['src/*.html', 'src/templates/*.html', 'src/components/*.html'],
    ejsTemplates: ['src/templates/*.ejs'],
    styles: 'src/styles/**/*.less',
    assets: 'src/assets/**/*',
    locales: 'src/translations/locales/**/*',
    libs: [
        'node_modules/bootstrap/dist/js/bootstrap.min.js',
        'node_modules/bootstrap/dist/css/bootstrap.min.css',
        'node_modules/intro.js/minified/intro.min.js',
        'node_modules/intro.js/introjs.css',
        'node_modules/intro.js/themes/introjs-modern.css',
        'node_modules/jquery/dist/jquery.min.js',
        'node_modules/popper.js/dist/umd/popper.min.js',
        'node_modules/knockout/build/output/knockout-latest.js',
        'node_modules/bootstrap-notify/bootstrap-notify.min.js',
        'node_modules/sortablejs/Sortable.min.js',
        'src/libs/*.js',
    ],
};


const dests = {
    base: 'build',
    libs: 'build/libs/',
    assets: 'build/assets/',
    scripts: 'build/scripts/',
    declarations: 'src/declarations/',
    styles: 'build/styles/',
    locales: 'build/locales/',
    githubPages: 'docs/',
};

gulp.task('copy', (done) => {
    // Copy package.json to our base directory
    gulp.src('./package.json').pipe(gulp.dest(`${dests.base}/`));

    gulp.src(srcs.libs)
        .pipe(gulp.dest(dests.libs))
        .pipe(browserSync.reload({stream: true}));

    done();
});

gulp.task('assets', () => gulp.src(srcs.assets)
    .pipe(changed(dests.assets))
    .pipe(gulp.dest(dests.assets))
    .pipe(browserSync.reload({stream: true})));

gulp.task('locales', () => gulp.src(srcs.locales)
    .pipe(changed(dests.locales))
    .pipe(gulp.dest(dests.locales))
    .pipe(browserSync.reload({stream: true})));

gulp.task('browserSync', () => {
    browserSync({
        server: {
            baseDir: dests.base,
        },
        ghostMode: false,
    });
    gulp.watch(srcs.html, gulp.series('compile-html'));
    gulp.watch(srcs.ejsTemplates, gulp.series('compile-html'));
    gulp.watch(srcs.assets, gulp.series('assets'));
    gulp.watch(srcs.locales, gulp.series('locales'));
    gulp.watch(srcs.scripts, gulp.series('scripts'));
    gulp.watch(srcs.styles, gulp.series('styles'));
});

gulp.task('compile-html', (done) => {
    const htmlDest = './build';
    const stream = gulp.src('./src/index.html');
    // If we want the development banner displayed
    stream.pipe(htmlImportIf('$DEV_BANNER', config.DEV_BANNER));
    stream.pipe(htmlImportIf('$GOOGLE_ANALYTICS_ID', config.GOOGLE_ANALYTICS_ID));

    stream.pipe(plumber())
        .pipe(gulpImport('./src/components/'))
        .pipe(replace('$VERSION', version))
        .pipe(replace('$DEVELOPMENT', !!config.DEVELOPMENT))
        .pipe(replace('$GOOGLE_ANALYTICS_INIT', !!config.GOOGLE_ANALYTICS_INIT))
        .pipe(replace('$GOOGLE_ANALYTICS_ID', config.GOOGLE_ANALYTICS_ID))
        .pipe(replace('$FEATURE_FLAGS', process.env.NODE_ENV === 'production' ? '{}' : JSON.stringify(config.FEATURE_FLAGS)))
        .pipe(ejs())
        .pipe(gulp.dest(htmlDest))
        .pipe(browserSync.reload({stream: true}));
    done();
});

gulp.task('scripts', () => {
    const base = gulp.src('src/modules/index.ts')
        .pipe(gulpWebpack(webpackConfig, webpack));

    // Convert the posix path to a path that matches the current OS
    const osPathPrefix = '../src'.split(path.posix.sep).join(path.sep);
    const osPathModulePrefix = '../src/declarations'.split(path.posix.sep).join(path.sep);

    const generateDeclarations = base
        .pipe(filter((vinylPath) => {
            return (
                vinylPath.relative.startsWith(osPathModulePrefix) &&
                // Exclude GameConstants, as we generate those manually
                !vinylPath.relative.includes('GameConstants.d.ts')
            );
        }))
        .pipe(rename((vinylPath) => Object.assign(
            {},
            vinylPath,
            // Strip '../src/modules' from the start of declaration vinylPaths
            { dirname: vinylPath.dirname.replace(osPathModulePrefix, '.') }
        )))
        // Remove default exports
        .pipe(replace(/(^|\n)export default \w+;/g, ''))
        // Replace imports with references
        .pipe(replace(/(^|\n)import (.* from )?'(.*)((.d)?.ts)?';/g, '$1/// <reference path="$3.d.ts"/>'))
        // Convert exports to declarations so that ./src/scripts can use them
        .pipe(replace(/(^|\n)export (?!declare)(?!.*from)(default )?/, '$1declare '))
        // Remove any remaining 'export'
<<<<<<< HEAD
        .pipe(replace(/(^|\n)export (default )?/g, '\n'))
=======
        .pipe(replace(/(^|\n)export(?!.*from)/g, '\n'))
>>>>>>> de4abed6
        // Fix broken declarations for things like temporaryWindowInjection
        .pipe(replace('declare {};', ''))
        .pipe(gulp.dest(dests.declarations));

    const compileModules = base
        // Exclude declaration files
        .pipe(filter((vinylPath) => !vinylPath.relative.startsWith(osPathPrefix)))
        .pipe(replace('$DEVELOPMENT', !!config.DEVELOPMENT))
        .pipe(replace('$TRANSLATIONS_URL', config.TRANSLATIONS_URL))
        .pipe(gulp.dest(dests.scripts));

    // Run the tasks for the new modules

    return del([dests.declarations])
        .then(() => Promise.all([
            streamToPromise(generateDeclarations),
            streamToPromise(compileModules),
        ]))
        .then(() => {
            // Compile the old scripts
            const tsProject = typescript.createProject('tsconfig.json', { typescript: require('typescript') });
            const compileScripts = tsProject.src()
                .pipe(replace('$VERSION', version))
                .pipe(replace('$DISCORD_ENABLED', !!config.DISCORD_LOGIN_PROXY))
                .pipe(replace('$DISCORD_LOGIN_PROXY', config.DISCORD_LOGIN_PROXY))
                .pipe(tsProject())
                .pipe(gulp.dest(dests.scripts))
                .pipe(browserSync.reload({stream: true}));
            return streamToPromise(compileScripts);
        });
});

gulp.task('styles', () => gulp.src(srcs.styles)
    .pipe(less())
    .pipe(concat('styles.min.css'))
    .pipe(autoprefix('last 2 versions'))
    .pipe(minifyCSS())
    .pipe(gulp.dest(dests.styles))
    .pipe(browserSync.reload({stream: true})));

gulp.task('cleanWebsite', () => del([dests.githubPages]));

gulp.task('clean', () => del([dests.base]));

gulp.task('copyWebsite', () => {
    return gulp.src(srcs.buildArtefacts).pipe(gulp.dest(dests.githubPages));
});

gulp.task('cname', (done) => {
    if (!config.CNAME) {
        console.warn('[warning] No CNAME set in config!');
        return done();
    }
    fs.writeFile(`${dests.githubPages}CNAME`, config.CNAME, done);
});

gulp.task('build', done => {
    gulp.series('copy', 'assets', 'locales', 'compile-html', 'scripts', 'styles')(done);
});

gulp.task('website', done => {
    gulp.series('clean', 'build', 'cleanWebsite', 'copyWebsite', 'cname')(done);
});

gulp.task('default', done => {
    gulp.series('clean', 'build', 'browserSync')(done);
});<|MERGE_RESOLUTION|>--- conflicted
+++ resolved
@@ -187,11 +187,8 @@
         // Convert exports to declarations so that ./src/scripts can use them
         .pipe(replace(/(^|\n)export (?!declare)(?!.*from)(default )?/, '$1declare '))
         // Remove any remaining 'export'
-<<<<<<< HEAD
         .pipe(replace(/(^|\n)export (default )?/g, '\n'))
-=======
         .pipe(replace(/(^|\n)export(?!.*from)/g, '\n'))
->>>>>>> de4abed6
         // Fix broken declarations for things like temporaryWindowInjection
         .pipe(replace('declare {};', ''))
         .pipe(gulp.dest(dests.declarations));
