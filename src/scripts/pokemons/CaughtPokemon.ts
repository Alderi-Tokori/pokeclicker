/**
 * Created by dennis on 26-06-17.
 */
class CaughtPokemon {
    id: number;
    name: string;
    baseAttack: number;
    attack: KnockoutComputed<number>;
    evolved: boolean;
    attackBonus: KnockoutObservable<number>;
    exp: KnockoutObservable<number>;
    levelObservable: KnockoutComputed<number>;
    evolver: KnockoutSubscription;
<<<<<<< HEAD
    breeding: KnockoutObservable<boolean>;
=======
>>>>>>> 3f214540

    constructor(pokemonData: DataPokemon, ev: boolean, atBo: number, xp: number) {
        this.id = pokemonData.id;
        this.name = pokemonData.name;
        this.evolved = ev;
        this.attackBonus = ko.observable(atBo);
        this.exp = ko.observable(xp);
<<<<<<< HEAD
        this.levelObservable = ko.computed(() => {return PokemonHelper.calculateLevel(this)});
        this.baseAttack = pokemonData.attack
        this.attack = ko.computed(() => {return PokemonHelper.calculateAttack(this.baseAttack, this.attackBonus(), this.levelObservable())})
        this.breeding = ko.observable(false);
=======
        this.levelObservable = ko.computed(() => {
            return PokemonHelper.calculateLevel(this);
        });
        this.baseAttack = pokemonData.attack;
        this.attack = ko.computed(() => {
            return PokemonHelper.calculateAttack(this.baseAttack, this.attackBonus(), this.levelObservable());
        });

>>>>>>> 3f214540
        if (pokemonData.evoLevel && !this.evolved) {
            this.evolver = this.levelObservable.subscribe(() => {
                if (this.levelObservable() >= pokemonData.evoLevel) {
                    Notifier.notify("Your " + pokemonData.name + " has evolved into a " + pokemonData.evolution, GameConstants.NotificationOption.success);
                    player.capturePokemon(pokemonData.evolution, false, true);
                    this.evolved = true;
                    this.evolver.dispose();
                }
            });
        }
    }

    public toJSON() {
        let keep, plainJS;
        keep = ["name", "evolved", "attackBonus", "exp"];
        plainJS = ko.toJS(this);
        return Save.filter(plainJS, keep);
    }
}<|MERGE_RESOLUTION|>--- conflicted
+++ resolved
@@ -11,10 +11,7 @@
     exp: KnockoutObservable<number>;
     levelObservable: KnockoutComputed<number>;
     evolver: KnockoutSubscription;
-<<<<<<< HEAD
     breeding: KnockoutObservable<boolean>;
-=======
->>>>>>> 3f214540
 
     constructor(pokemonData: DataPokemon, ev: boolean, atBo: number, xp: number) {
         this.id = pokemonData.id;
@@ -22,12 +19,6 @@
         this.evolved = ev;
         this.attackBonus = ko.observable(atBo);
         this.exp = ko.observable(xp);
-<<<<<<< HEAD
-        this.levelObservable = ko.computed(() => {return PokemonHelper.calculateLevel(this)});
-        this.baseAttack = pokemonData.attack
-        this.attack = ko.computed(() => {return PokemonHelper.calculateAttack(this.baseAttack, this.attackBonus(), this.levelObservable())})
-        this.breeding = ko.observable(false);
-=======
         this.levelObservable = ko.computed(() => {
             return PokemonHelper.calculateLevel(this);
         });
@@ -36,7 +27,10 @@
             return PokemonHelper.calculateAttack(this.baseAttack, this.attackBonus(), this.levelObservable());
         });
 
->>>>>>> 3f214540
+        this.levelObservable = ko.computed(() => {return PokemonHelper.calculateLevel(this)});
+        this.baseAttack = pokemonData.attack
+        this.attack = ko.computed(() => {return PokemonHelper.calculateAttack(this.baseAttack, this.attackBonus(), this.levelObservable())})
+        this.breeding = ko.observable(false);
         if (pokemonData.evoLevel && !this.evolved) {
             this.evolver = this.levelObservable.subscribe(() => {
                 if (this.levelObservable() >= pokemonData.evoLevel) {
