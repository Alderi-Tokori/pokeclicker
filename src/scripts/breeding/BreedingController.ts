/// <reference path="../../declarations/enums/CaughtStatus.d.ts"/>
/// <reference path="../../declarations/breeding/EggType.d.ts" />
/// <reference path="../../declarations/utilities/DisplayObservables.d.ts" />
/// <reference path="../../declarations/GameHelper.d.ts" />
/// <reference path="../../declarations/koExtenders.d.ts" />
/// <reference path="../party/PartyController.ts" />

class BreedingController {
    public static selectedEggItem: KnockoutObservable<GameConstants.EggItemType> = ko.observable(undefined);

    public static initialize() {
        // Track view settings for hatchery list rerendering
        const hatcheryListSettings = [...breedingFilterSettingKeys, 'hatcherySort', 'hatcherySortDirection'];

        hatcheryListSettings.forEach((setting) => {
            Settings.getSetting(setting).observableValue.subscribe(() => {
                BreedingController.viewResetWaiting(true);
                BreedingController.hatcherySortedFilteredList.evaluateEarly();
            });
        });

        // Reset hatchery display upon modal close
        DisplayObservables.modalState.breedingModalObservable.subscribe((modalState) => {
            // Resetting scrolling only works before modal is fully hidden
            if (modalState === 'hide') {
                BreedingController.scrollToTop();
                BreedingController.resetFilteredListNotifier.notifySubscribers();
            } else if (modalState === 'hidden') {
                BreedingController.resetHatcheryView();
            }
        });
    }

    public static openBreedingModal() {
        if (App.game.breeding.canAccess()) {
            $('#breedingModal').modal('show');
        } else {
            Notifier.notify({
                message: 'You do not have access to the Day Care yet.\n<i>Clear Route 3 first.</i>',
                type: NotificationConstants.NotificationOption.warning,
            });
        }
    }

    public static getEggCssClass(egg: Egg): string {
        const animationType = Settings.getSetting('eggAnimation').observableValue();
        if (animationType === 'none') {
            return '';
        }

        if (egg.progress() >= 100) {
            return 'hatching';
        }

        return (animationType === 'almost' && egg.stepsRemaining() <= 50) ?  'hatchingSoon' : '';
    }

    public static getEggSpots(pokemonName: PokemonNameType) {
        const pokemon = pokemonMap[pokemonName];

        if (EggSpots.customPattern[pokemon.name]) {
            return EggSpots.customPattern[pokemon.name];
        }

        const seed = pokemon.id * pokemon.type.reduce((a,b) => a * (b + 1), 1);
        SeededRand.seed(seed);
        SeededRand.seed(SeededRand.intBetween(0, 1000));
        return SeededRand.fromArray(EggSpots.spotTypes);
    }

    public static getQueueImage([type, id]: HatcheryQueueEntry) {
        if (type == EggType.Pokemon) {
            return PokemonHelper.getImage(id);
        } else if (type == EggType.EggItem) {
            return `assets/images/breeding/${GameConstants.EggItemType[id]}.png`;
        }
        return '';
    }

    public static getEggPokemonName(egg: Egg): string | null {
        return egg.type === EggType.Pokemon ? egg.partyPokemon()?.name : null;
    }

    public static formatSearch(value: string) {
        if (/[^\d]/.test(value)) {
            // non-integer, use as name filter
            Settings.setSettingByName('breedingNameFilter', value);
            Settings.setSettingByName('breedingIDFilter', -1);
        } else {
            // integer, use as ID filter
            Settings.setSettingByName('breedingIDFilter', (value != '' ? +value : -1));
            Settings.setSettingByName('breedingNameFilter', '');
        }
    }

    public static getSearchString() {
        const name = Settings.getSetting('breedingNameFilter').value;
        const id = Settings.getSetting('breedingIDFilter').value;
        return id == -1 ? name : id;
    }

    public static getRegionFilterString() {
        const unlockedRegionsMask = (2 << player.highestRegion()) - 1;
        const showRegions = Settings.getSetting('breedingRegionFilter').observableValue() & unlockedRegionsMask;
        if (showRegions == unlockedRegionsMask) {
            return 'All';
        } else if (showRegions > 0) {
            const highestBit = Math.floor(Math.log2(showRegions));
            let txt = GameConstants.camelCaseToString(GameConstants.Region[highestBit]);
            if (showRegions > (1 << highestBit)) {
                txt += ' & more';
            }
            return txt;
        } else {
            return 'None';
        }
    }

    public static isPureType(pokemon: PartyPokemon, type: (PokemonType | null)): boolean {
        const pokemonData = pokemonMap[pokemon.name];
        return ((type == null || pokemonData.type[0] === type) && (pokemonData.type[1] == undefined || pokemonData.type[1] == PokemonType.None));
    }

    // Value displayed at bottom of image
    public static getDisplayValue(pokemon: PartyPokemon): string {
        const pokemonData = pokemonMap[pokemon.name];
        switch (Settings.getSetting('breedingDisplayTextSetting').observableValue()) {
            case 'attackBonus': return `Attack Bonus: ${Math.floor(pokemon.getBreedingAttackBonus() * BreedingController.calculateRegionalMultiplier(pokemon)).toLocaleString('en-US')}`;
            case 'baseAttack': return `Base Attack: ${pokemon.baseAttack.toLocaleString('en-US')}`;
            case 'eggSteps': return `Egg Steps: ${pokemon.getEggSteps().toLocaleString('en-US')}`;
            case 'timesHatched': return `Hatches: ${App.game.statistics.pokemonHatched[pokemonData.id]().toLocaleString('en-US')}`;
            case 'breedingEfficiency': return `Efficiency: ${(pokemon.breedingEfficiency() * BreedingController.calculateRegionalMultiplier(pokemon) * BreedingController.calculateTypeMultiplier(pokemon)).toLocaleString('en-US', { maximumFractionDigits: 3 })}`;
            case 'stepsPerAttack': return `Steps/Att: ${(pokemon.getEggSteps() / (pokemon.getBreedingAttackBonus() * BreedingController.calculateRegionalMultiplier(pokemon))).toLocaleString('en-US', { maximumFractionDigits: 3 })}`;
            case 'dexId': return `#${pokemon.id <= 0 ? '???' : Math.floor(pokemon.id).toString().padStart(3,'0')}`;
            case 'vitamins': return `Vitamins: ${pokemon.totalVitaminsUsed()}`;
            case 'evs': return `EVs: ${pokemon.evs().toLocaleString('en-US')}`;
            case 'attack':
            default:
                return `Attack: ${Math.floor(pokemon.attack * BreedingController.calculateRegionalMultiplier(pokemon) * BreedingController.calculateTypeMultiplier(pokemon)).toLocaleString('en-US')}`;
        }
    }

    public static calculateRegionalMultiplier(pokemon: PartyPokemon): number {
        // Check if regional debuff is active
        if (App.game.challenges.list.regionalAttackDebuff.active()) {
            // Check if regional debuff being applied for sorting
            const regionalAttackDebuff = Settings.getSetting('breedingRegionalAttackDebuffSetting').observableValue();
            if (regionalAttackDebuff > -1 && PokemonHelper.calcNativeRegion(pokemon.name) !== regionalAttackDebuff) {
                return App.game.party.getRegionAttackMultiplier();
            }
        }
        return 1.0;
    }

<<<<<<< HEAD
    public static calculateTypeMultiplier(pokemon) {
        // Check if defending type is set for sorting
        if (Settings.getSetting('breedingDefendingTypeFilter1').observableValue() !== PokemonType.None) {
            const dataPokemon = PokemonHelper.getPokemonByName(pokemon.name);
            return TypeHelper.getAttackModifier(dataPokemon.type1, dataPokemon.type2,
                Settings.getSetting('breedingDefendingTypeFilter1').observableValue(), Settings.getSetting('breedingDefendingTypeFilter2').observableValue());
        }
        return 1.0;
=======
    public static calcEggOdds(eggItem: GameConstants.EggItemType, pokemon: PokemonNameType): number {
        const hatchList = App.game.breeding.hatchList[eggItem];
        const region = hatchList.findIndex(r => r.includes(pokemon));

        if (region === -1) {
            return 0;
        }

        const regionPoolCount = eggItem === GameConstants.EggItemType.Mystery_egg
            ? Object.values(App.game.breeding.hatchList).reduce((total, eggTypePool) => total += eggTypePool[region].length, 0)
            : hatchList[region].length;

        const regionDiff = 1 + (player.highestRegion() - Math.max(1, region));
        // odds of this region pool
        const odds = 1 / Math.pow(2, regionDiff);
        // odds of pokemon in this region pool
        return odds / regionPoolCount;
>>>>>>> fbffd714
    }

    // Queue size limit setting
    public static queueSizeLimit = ko.observable(-1);

    // Used to pause hatchery list until all the filteredList changes are available
    // Otherwise changing the filters would render removing and adding entries at different times
    public static viewResetWaiting = ko.observable(false);
    private static viewResetReady = false;

    // Pausable access to the sorted list for the modal, with view logic
    private static _cachedSortedFilteredList = [];
    public static viewSortedFilteredList: KnockoutComputed<Array<PartyPokemon>> = ko.pureComputed(() => {
        // Pause updates while the modal is closed
        if (DisplayObservables.modalState.breedingModal === 'show') {
            BreedingController._cachedSortedFilteredList = BreedingController.hatcherySortedFilteredList();
            // Finish resetting the LazyLoader display after filters change
            if (BreedingController.viewResetReady) {
                BreedingController.resetHatcheryView();
            }
        }
        return BreedingController._cachedSortedFilteredList;
    });

    // Sorted list of pokemon that match hatchery filters
    private static hatcherySortedFilteredList = ko.pureComputed(() => {
        const hatcheryList = Array.from(BreedingController.hatcheryFilteredList());
        // Don't adjust attack based on region if debuff is disabled
        const region = App.game.challenges.list.regionalAttackDebuff.active() ? Settings.getSetting('breedingRegionalAttackDebuffSetting').observableValue() : -1;
        hatcheryList.sort(PartyController.compareBy(Settings.getSetting('hatcherySort').observableValue(), Settings.getSetting('hatcherySortDirection').observableValue(), region,
            Settings.getSetting('breedingDefendingTypeFilter1').observableValue(), Settings.getSetting('breedingDefendingTypeFilter2').observableValue()));
        // If a filter or sort order just changed
        if (BreedingController.viewResetWaiting.peek()) {
            // Ready to rerender now that the list is up to date
            BreedingController.viewResetReady = true;
        }
        return hatcheryList;
    }).extend({ skippableRateLimit: 500 }) as KnockoutComputed<PartyPokemon[]> & SkippableRateLimit;  // Lets us rerender immediately after filter changes

    // Filters for pokemon that match hatchery filters
    private static hatcheryFilteredList: KnockoutComputed<PartyPokemon[]> = ko.pureComputed(() => {
        // Subscribe to force view resets even when none of the pokemon.matchesHatcheryFilters() computeds change
        BreedingController.resetFilteredListNotifier();
        return App.game.party.caughtPokemon.filter((pokemon) => pokemon.matchesHatcheryFilters());
    }).extend({ rateLimit: 100 }); // deferUpdates isn't good enough to prevent lag

    // Used to reset the LazyLoaderdisplay
    public static resetHatcheryFlag = ko.computed(() => DisplayObservables.modalState.breedingModal === 'hidden');

    private static resetFilteredListNotifier = ko.observable(null);

    private static resetHatcheryView() {
        BreedingController.scrollToTop();
        BreedingController.resetHatcheryFlag.notifySubscribers();
        BreedingController.viewResetWaiting(false);
        BreedingController.viewResetReady = false;
    }

    private static scrollToTop() {
        document.querySelector('#breeding-pokemon-list-container .scrolling-div-breeding-list').scrollTop = 0;
    }
}<|MERGE_RESOLUTION|>--- conflicted
+++ resolved
@@ -152,7 +152,6 @@
         return 1.0;
     }
 
-<<<<<<< HEAD
     public static calculateTypeMultiplier(pokemon) {
         // Check if defending type is set for sorting
         if (Settings.getSetting('breedingDefendingTypeFilter1').observableValue() !== PokemonType.None) {
@@ -161,7 +160,8 @@
                 Settings.getSetting('breedingDefendingTypeFilter1').observableValue(), Settings.getSetting('breedingDefendingTypeFilter2').observableValue());
         }
         return 1.0;
-=======
+    }
+
     public static calcEggOdds(eggItem: GameConstants.EggItemType, pokemon: PokemonNameType): number {
         const hatchList = App.game.breeding.hatchList[eggItem];
         const region = hatchList.findIndex(r => r.includes(pokemon));
@@ -179,7 +179,6 @@
         const odds = 1 / Math.pow(2, regionDiff);
         // odds of pokemon in this region pool
         return odds / regionPoolCount;
->>>>>>> fbffd714
     }
 
     // Queue size limit setting
