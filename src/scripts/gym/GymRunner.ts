/**
 * Created by dennis on 05-07-17.
 */
class GymRunner {

    public static timeLeft: KnockoutObservable<number> = ko.observable(GameConstants.GYM_TIME);
    public static timeLeftPercentage: KnockoutObservable<number> = ko.observable(100);

    public static gymObservable: KnockoutObservable<Gym> = ko.observable(gymList["Pewter City"]);

    public static startGym(gym: Gym) {
        this.gymObservable(gym);
        if (Gym.isUnlocked(gym)) {
            if (gym instanceof Champion) {
                gym.setPokemon(player.starter);
            }
            Game.gameState(GameConstants.GameState.idle);

            GymBattle.gym = gym;
            GymBattle.totalPokemons(gym.pokemons.length);
            GymBattle.index(0);
            GymBattle.generateNewEnemy();
            Game.gameState(GameConstants.GameState.gym);
            GymRunner.timeLeft(GameConstants.GYM_TIME);
            this.resetGif();
            setTimeout(function () {
                GymRunner.timeLeft(GameConstants.GYM_TIME);
                GymBattle.index(0);
                GymBattle.generateNewEnemy();
                $('#gymCountdownView').fadeOut(300);
                let $img = $('#gif-go');
                $img.hide();
            }, GameConstants.GYM_COUNTDOWN)

        } else {
            Notifier.notify(gym.leaderName + " does not deem you a worthy opponent yet...<br>Perhaps you can convince them with more gym badges", GameConstants.NotificationOption.danger);
        }
    }

    public static resetGif(){
        let $img = $('#gif-go');
            $img.show();
            setTimeout(function() {
                $img.attr('src', 'assets/gifs/go.gif');
            }, 0);
    }

    public static tick() {
        if (this.timeLeft() < 0) {
            GymRunner.gymLost();
        }
        this.timeLeft(this.timeLeft() - GameConstants.GYM_TICK);
        this.timeLeftPercentage(Math.floor(this.timeLeft() / GameConstants.GYM_TIME * 100))
    }

    public static gymLost() {
        Notifier.notify("It appears you are not strong enough to defeat " + GymBattle.gym.leaderName, GameConstants.NotificationOption.danger);
        Game.gameState(GameConstants.GameState.town);
    }

    public static gymWon(gym: Gym) {
        Notifier.notify("Congratulations, you defeated " + GymBattle.gym.leaderName + "!", GameConstants.NotificationOption.success);
        this.gymObservable(gym);
        player.gainMoney(gym.moneyReward);
        if (!player.hasBadge(gym.badgeReward)) {
            player.gainBadge(gym.badgeReward);

            $('#receiveBadgeModal').modal('show');
        }
        GameHelper.incrementObservable(player.statistics.gymsDefeated[GameConstants.Gyms.indexOf(gym.town)]);
        player.town(TownList[gym.town]);
        MapHelper.updateAllRoutes();
        Game.gameState(GameConstants.GameState.town);
    }

    public static timeLeftSeconds = ko.computed(function () {
        return (Math.ceil(GymRunner.timeLeft() / 10) / 10).toFixed(1);
    })

}

document.addEventListener("DOMContentLoaded", function (event) {

    $('#receiveBadgeModal').on('hidden.bs.modal', function () {
<<<<<<< HEAD
        if (GymBattle.gym.badgeReward == GameConstants.Badge.Boulder) {
            player.gainKeyItem("Dungeon ticket");
        }
        if (GymBattle.gym.badgeReward == GameConstants.Badge.Soul) {
            player.gainKeyItem("Safari ticket");
        }
=======
       if(GymBattle.gym.badgeReward == GameConstants.Badge.Soul){
           player.gainKeyItem("Safari ticket");
       }
>>>>>>> d46daf98

    });
});<|MERGE_RESOLUTION|>--- conflicted
+++ resolved
@@ -82,18 +82,10 @@
 document.addEventListener("DOMContentLoaded", function (event) {
 
     $('#receiveBadgeModal').on('hidden.bs.modal', function () {
-<<<<<<< HEAD
-        if (GymBattle.gym.badgeReward == GameConstants.Badge.Boulder) {
-            player.gainKeyItem("Dungeon ticket");
-        }
-        if (GymBattle.gym.badgeReward == GameConstants.Badge.Soul) {
-            player.gainKeyItem("Safari ticket");
-        }
-=======
+
        if(GymBattle.gym.badgeReward == GameConstants.Badge.Soul){
            player.gainKeyItem("Safari ticket");
        }
->>>>>>> d46daf98
 
     });
 });