/**
 * Information about the player.
 * All player variables need to be saved.
 */

class Player {

    private _money: KnockoutObservable<number>;
    private _dungeonTokens: KnockoutObservable<number>;
    private _caughtShinyList: KnockoutObservableArray<string>;
    private _route: KnockoutObservable<number>;
    private _caughtPokemonList: KnockoutObservableArray<CaughtPokemon>;
    private _routeKills: Array<KnockoutObservable<number>>;
    private _routeKillsNeeded: KnockoutObservable<number>;
    private _region: GameConstants.Region;
    private _gymBadges: KnockoutObservableArray<GameConstants.Badge>;
    private _pokeballs: Array<KnockoutObservable<number>>;
    private _notCaughtBallSelection: KnockoutObservable<GameConstants.Pokeball>;
    private _alreadyCaughtBallSelection: KnockoutObservable<GameConstants.Pokeball>;
    private _sortOption: KnockoutObservable<GameConstants.SortOptionsEnum>;
    private _sortDescending: KnockoutObservable<boolean>;
    private _town: KnockoutObservable<Town>;
    private _starter: GameConstants.Starter;
    private _oakItemExp: Array<KnockoutObservable<number>>;
    private _oakItemsEquipped: string[];
<<<<<<< HEAD
    private _eggList: Egg[];
    private _eggSlots: number;
=======
    private _itemList: { [name: string]: number };
    private _itemMultipliers: { [name: string]: number };
>>>>>>> fbc1bcf0

    public clickAttackObservable: KnockoutComputed<number>;

    public pokemonAttackObservable: KnockoutComputed<number>;

    public routeKillsObservable(route: number): KnockoutComputed<number> {
        return ko.computed(function () {
            return Math.min(this.routeKillsNeeded, this.routeKills[route]());
        }, this);
    }

    public pokeballsObservable(ball: GameConstants.Pokeball): KnockoutComputed<number> {
        return ko.computed(function () {
            return this._pokeballs[ball]();
        }, this);
    }

    public setAlreadyCaughtBallSelection(ball: GameConstants.Pokeball) {
        this._alreadyCaughtBallSelection(ball);
    }

    public setNotCaughtBallSelection(ball: GameConstants.Pokeball) {
        this._notCaughtBallSelection(ball);
    }

    public gainPokeballs(ball: GameConstants.Pokeball, amount: number) {
        this._pokeballs[ball](this._pokeballs[ball]() + amount)
    }

    public usePokeball(ball: GameConstants.Pokeball): void {
        this._pokeballs[ball](this._pokeballs[ball]() - 1)
    }

    constructor(savedPlayer?) {
        let saved: boolean = (savedPlayer != null);
        savedPlayer = savedPlayer || {};
        let tmpCaughtList = [];
        this._money = ko.observable(savedPlayer._money || 0);
        this._dungeonTokens = ko.observable(savedPlayer._dungeonTokens || 0);
        this._caughtShinyList = ko.observableArray<string>(savedPlayer._caughtShinyList);
        if (savedPlayer._route == null || savedPlayer._route == 0) {
            this._route = ko.observable(1);
        } else {
            this._route = ko.observable(savedPlayer._route)
        }

        if (savedPlayer._caughtPokemonList) {
            tmpCaughtList = savedPlayer._caughtPokemonList.map((pokemon) => {
                let tmp = new CaughtPokemon(PokemonHelper.getPokemonByName(pokemon.name), pokemon.evolved, pokemon.attackBonus, pokemon.exp);
                return tmp
            });
        }
        this._caughtPokemonList = ko.observableArray<CaughtPokemon>(tmpCaughtList);
        this._routeKills = Array.apply(null, Array(GameConstants.AMOUNT_OF_ROUTES + 1)).map(function (val, index) {
            return ko.observable(savedPlayer._routeKills ? (savedPlayer._routeKills[index] || 0) : 0)
        });

        this._oakItemExp = Array.apply(null, Array(GameConstants.AMOUNT_OF_OAKITEMS + 1)).map(function (val, index) {
            return ko.observable(savedPlayer._oakItemExp ? (savedPlayer._oakItemExp[index] || 0) : 0)
        });
        this._oakItemsEquipped = savedPlayer._oakItemsEquipped || [];
        this._routeKillsNeeded = ko.observable(savedPlayer._routeKillsNeeded || 10);
        this._region = savedPlayer._region || GameConstants.Region.kanto;
        this._gymBadges = ko.observableArray<GameConstants.Badge>(savedPlayer._gymBadges);
        this._pokeballs = Array.apply(null, Array(4)).map(function (val, index) {
            return ko.observable(savedPlayer._pokeballs ? (savedPlayer._pokeballs[index] || 1000) : 1000)
        });
        this._notCaughtBallSelection = typeof(savedPlayer._notCaughtBallSelection) != 'undefined' ? ko.observable(savedPlayer._notCaughtBallSelection) : ko.observable(GameConstants.Pokeball.Pokeball);
        this._alreadyCaughtBallSelection = typeof(savedPlayer._alreadyCaughtBallSelection) != 'undefined' ? ko.observable(savedPlayer._alreadyCaughtBallSelection) : ko.observable(GameConstants.Pokeball.Pokeball);
        if (this._gymBadges().length == 0) {
            this._gymBadges.push(GameConstants.Badge.None)
        }
        this._sortOption = ko.observable(savedPlayer._sortOption || GameConstants.SortOptionsEnum.id);
        this._sortDescending = ko.observable(typeof(savedPlayer._sortDescending) != 'undefined' ? savedPlayer._sortDescending : false);
        this.clickAttackObservable = ko.computed(function () {
            return this.calculateClickAttack()
        }, this);
        this.pokemonAttackObservable = ko.computed(function () {
            return this.calculatePokemonAttack(GameConstants.PokemonType.None, GameConstants.PokemonType.None);
        }, this);
        this._town = ko.observable(TownList["Pallet Town"]);
        this._starter = savedPlayer._starter || GameConstants.Starter.None;
<<<<<<< HEAD
        this._eggList = savedPlayer._eggList || [];
        this._eggSlots = savedPlayer._eggSlots || 1;

=======
        this._itemList = savedPlayer._itemList || Save.initializeItemlist();
        this._itemMultipliers = savedPlayer._itemMultipliers || Save.initializeMultipliers();
>>>>>>> fbc1bcf0
        //TODO remove before deployment
        if (!debug) {
            if (!saved) {
                StartSequenceRunner.start()
            }
        }
    }

    public addRouteKill() {
        this.routeKills[this.route()](this.routeKills[this.route()]() + 1)
    }


    public calculateOakItemSlots(): KnockoutObservable<number> {
        let total = 0;
        if (this.caughtPokemonList.length >= GameConstants.OAKITEM_FIRST_UNLOCK) {
            total++;
        }
        if (this.caughtPokemonList.length >= GameConstants.OAKITEM_SECOND_UNLOCK) {
            total++;
        }

        if (this.caughtPokemonList.length >= GameConstants.OAKITEM_THIRD_UNLOCK) {
            total++;
        }
        return ko.observable(total);
    }

    public gainOakItemExp(item: GameConstants.OakItem, amount: number) {
        this.oakItemExp[item](this.oakItemExp[item]() + amount)
    }

    public getOakItemExp(item: GameConstants.OakItem): number {
        return this.oakItemExp[item]();
    }

    /**
     * Calculate the attack of all your Pokémon
     * @param type1
     * @param type2 types of the enemy we're calculating damage against.
     * @returns {number} damage to be done.
     */
    public calculatePokemonAttack(type1: GameConstants.PokemonType, type2: GameConstants.PokemonType): number {
        // TODO Calculate pokemon attack by checking the caught list, upgrades and multipliers.
        // TODO factor in types
        // TODO start at 0
        let attack = 0;
        for (let pokemon of this.caughtPokemonList) {
            attack += pokemon.attack();
        }

        // return attack;
        return 10;
    }

    public calculateClickAttack(): number {
        // TODO Calculate click attack by checking the caught list size, upgrades and multipliers.
        let oakItemBonus = OakItemRunner.isActive("Poison Barb") ? (1 + OakItemRunner.calculateBonus("Poison Barb") / 100) : 1;
        return 111111111500 * oakItemBonus;
    }

    public calculateMoneyMultiplier(): number {
        // TODO Calculate money multiplier by checking upgrades and multipliers.
        return 1;
    }

    public calculateExpMultiplier(): number {
        // TODO Calculate exp multiplier by checking upgrades and multipliers.
        return 1;
    }

    public calculateDungeonTokenMultiplier(): number {
        // TODO Calculate dungeon token multiplier by checking upgrades and multipliers.
        return 1;
    }

    public calculateCatchTime(): number {
        // TODO Calculate catch time by checking upgrades and multipliers.
        return 20;
    }

    /**
     * Checks the players preferences to see what pokéball needs to be used on the next throw.
     * Checks from the players pref to the most basic ball to see if the player has any.
     * @param alreadyCaught if the pokémon is already caught.
     * @param shiny if the pokémon is shiny.
     * @returns {GameConstants.Pokeball} pokéball to use.
     */
    public calculatePokeballToUse(alreadyCaught: boolean, shiny: boolean): GameConstants.Pokeball {
        let pref: GameConstants.Pokeball;
        if (alreadyCaught) {
            pref = this._alreadyCaughtBallSelection();
        } else {
            pref = this._notCaughtBallSelection();
        }

        // Always throw the highest available Pokéball at shinies
        if (shiny) {
            pref = GameConstants.Pokeball.Masterball;
        }

        let use: GameConstants.Pokeball = GameConstants.Pokeball.None;

        for (let i: number = pref; i >= 0; i--) {
            if (this._pokeballs[i]() > 0) {
                use = i;
                break;
            }
        }
        return use;
    }

    /**
     * Loops through the caughtPokemonList to check if the pokémon is already caight
     * @param pokemonName name to search for.
     * @returns {boolean}
     */
    public alreadyCaughtPokemon(pokemonName: string) {
        for (let i: number = 0; i < this.caughtPokemonList.length; i++) {
            if (this.caughtPokemonList[i].name == pokemonName) {
                return true;
            }
        }
        return false;
    }

    public alreadyCaughtPokemonShiny(pokemonName: string) {
        for (let i: number = 0; i < this.caughtShinyList().length; i++) {
            if (this.caughtShinyList()[i] == pokemonName) {
                return true;
            }
        }
        return false;
    }

    public capturePokemon(pokemonName: string, shiny: boolean = false) {
        OakItemRunner.use("Magic Ball");
        if (!this.alreadyCaughtPokemon(pokemonName)) {
            let pokemonData = PokemonHelper.getPokemonByName(pokemonName);
            let caughtPokemon: CaughtPokemon = new CaughtPokemon(pokemonData, false, 0, 0);
            this._caughtPokemonList.push(caughtPokemon);
        }
        if (shiny && !this.alreadyCaughtPokemonShiny(pokemonName)) {
            this._caughtShinyList.push(pokemonName);
            Save.store(player);
        }
    }

    public hasBadge(badge: GameConstants.Badge) {
        if (badge == undefined || GameConstants.Badge.None) {
            return true;
        }
        for (let i = 0; i < this._gymBadges().length; i++) {
            if (this._gymBadges()[i] == badge) {
                return true;
            }
        }
        return false;
    }

    public gainMoney(money: number) {
        OakItemRunner.use("Amulet Coin");
        // TODO add money multipliers
        let oakItemBonus = OakItemRunner.isActive("Amulet Coin") ? (1 + OakItemRunner.calculateBonus("Amulet Coin") / 100) : 1;
        this._money(Math.floor(this._money() + money * oakItemBonus));
    }

    public hasMoney(money: number) {
        return this._money() >= money;
    }

    public payMoney(money: number) {
        if (this.hasMoney(money)) {
            this._money(Math.floor(this._money() - money));
        }
    }

    public gainExp(exp: number, level: number, trainer: boolean) {
        OakItemRunner.use("Exp Share");
        // TODO add exp multipliers
        let trainerBonus = trainer ? 1.5 : 1;
        let oakItemBonus = OakItemRunner.isActive("Exp Share") ? 1 + (OakItemRunner.calculateBonus("Exp Share") / 100) : 1;
        let expTotal = Math.floor(exp * level * trainerBonus * oakItemBonus / 9);

        for (let pokemon of this._caughtPokemonList()) {
            if (pokemon.levelObservable() < (this.gymBadges.length + 2) * 10) {
                pokemon.exp(pokemon.exp() + expTotal);
            }
        }
    }

    public sortedPokemonList(): KnockoutComputed<Array<CaughtPokemon>> {
        return ko.pureComputed(function () {
            return this._caughtPokemonList().sort(PokemonHelper.compareBy(GameConstants.SortOptionsEnum[player._sortOption()], player._sortDescending()))
        }, this).extend({rateLimit: player.calculateCatchTime()})
    }

    public gainBadge(badge: GameConstants.Badge) {
        this._gymBadges().push(badge);
    }

    get routeKills(): Array<KnockoutObservable<number>> {
        return this._routeKills;
    }

    set routeKills(value: Array<KnockoutObservable<number>>) {
        this._routeKills = value;
    }

    get routeKillsNeeded(): number {
        return this._routeKillsNeeded();
    }

    set routeKillsNeeded(value: number) {
        this._routeKillsNeeded(value);
    }

    get route(): KnockoutObservable<number> {
        return this._route;
    }

    set route(value: KnockoutObservable<number>) {
        this._route = value;
    }

    get money(): number {
        return this._money();
    }

    get dungeonTokens(): KnockoutObservable<number> {
        return this._dungeonTokens;
    }

    get caughtPokemonList() {
        return this._caughtPokemonList();
    }

    get region(): GameConstants.Region {
        return this._region;
    }

    set region(value: GameConstants.Region) {
        this._region = value;
    }

    get gymBadges(): GameConstants.Badge[] {
        return this._gymBadges();
    }

    set gymBadges(value: GameConstants.Badge[]) {
        this._gymBadges(value);
    }

    get caughtShinyList(): KnockoutObservableArray<string> {
        return this._caughtShinyList;
    }

    set caughtShinyList(value: KnockoutObservableArray<string>) {
        this._caughtShinyList = value;
    }

    get town(): KnockoutObservable<Town> {
        return this._town;
    }

    set town(value: KnockoutObservable<Town>) {
        this._town = value;
    }


    get oakItemsEquipped(): string[] {
        return this._oakItemsEquipped;
    }

    set oakItemsEquipped(value: string[]) {
        this._oakItemsEquipped = value;
    }

    get starter(): GameConstants.Starter {
        return this._starter;
    }

    set starter(value: GameConstants.Starter) {
        this._starter = value;
    }

    get oakItemExp(): Array<KnockoutObservable<number>> {
        return this._oakItemExp;
    }

    set oakItemExp(value: Array<KnockoutObservable<number>>) {
        this._oakItemExp = value;
    }

<<<<<<< HEAD
    get eggList(): Egg[] {
        return this._eggList;
    }

    set eggList(value: Egg[]) {
        this._eggList = value;
    }

    get eggSlots(): number {
        return this._eggSlots;
    }

    set eggSlots(value: number) {
        this._eggSlots = value;
    }

    public gainEggSlot() {
        this._eggSlots++;
    }

    public toJSON() {
        let keep = ["_money", "_dungeonTokens", "_caughtShinyList", "_route", "_caughtPokemonList", "_routeKills", "_routeKillsNeeded", "_region", "_gymBadges", "_pokeballs", "_notCaughtBallSelection", "_alreadyCaughtBallSelection", "_sortOption", "_sortDescending", "_starter", "_oakItemExp", "_oakItemsEquipped", "_eggList"];
=======
    get itemList(): { [p: string]: number } {
        return this._itemList;
    }

    set itemList(value: { [p: string]: number }) {
        this._itemList = value;
    }

    public gainItem(itemName: string, amount: number) {
        this._itemList[itemName] += amount;
    }

    public loseItem(itemname: string, amount: number) {
        this._itemList[itemname] -= amount;
    }

    public lowerItemMultipliers() {
        for (let obj in ItemList) {
            let item = ItemList[obj];
            item.decreasePriceMultiplier();
        }
    }

    get itemMultipliers(): { [p: string]: number } {
        return this._itemMultipliers;
    }

    set itemMultipliers(value: { [p: string]: number }) {
        this._itemMultipliers = value;
    }

    public toJSON() {
        let keep = ["_money", "_dungeonTokens", "_caughtShinyList", "_route", "_caughtPokemonList", "_routeKills", "_routeKillsNeeded", "_region", "_gymBadges", "_pokeballs", "_notCaughtBallSelection", "_alreadyCaughtBallSelection", "_sortOption", "_sortDescending", "_starter", "_oakItemExp", "_oakItemsEquipped", "_itemList", "_itemMultipliers"];
>>>>>>> fbc1bcf0
        let plainJS = ko.toJS(this);
        return Save.filter(plainJS, keep)
    }

}
<|MERGE_RESOLUTION|>--- conflicted
+++ resolved
@@ -23,13 +23,11 @@
     private _starter: GameConstants.Starter;
     private _oakItemExp: Array<KnockoutObservable<number>>;
     private _oakItemsEquipped: string[];
-<<<<<<< HEAD
     private _eggList: Egg[];
     private _eggSlots: number;
-=======
+
     private _itemList: { [name: string]: number };
     private _itemMultipliers: { [name: string]: number };
->>>>>>> fbc1bcf0
 
     public clickAttackObservable: KnockoutComputed<number>;
 
@@ -112,14 +110,11 @@
         }, this);
         this._town = ko.observable(TownList["Pallet Town"]);
         this._starter = savedPlayer._starter || GameConstants.Starter.None;
-<<<<<<< HEAD
+        this._itemList = savedPlayer._itemList || Save.initializeItemlist();
+        this._itemMultipliers = savedPlayer._itemMultipliers || Save.initializeMultipliers();
         this._eggList = savedPlayer._eggList || [];
         this._eggSlots = savedPlayer._eggSlots || 1;
 
-=======
-        this._itemList = savedPlayer._itemList || Save.initializeItemlist();
-        this._itemMultipliers = savedPlayer._itemMultipliers || Save.initializeMultipliers();
->>>>>>> fbc1bcf0
         //TODO remove before deployment
         if (!debug) {
             if (!saved) {
@@ -414,30 +409,6 @@
         this._oakItemExp = value;
     }
 
-<<<<<<< HEAD
-    get eggList(): Egg[] {
-        return this._eggList;
-    }
-
-    set eggList(value: Egg[]) {
-        this._eggList = value;
-    }
-
-    get eggSlots(): number {
-        return this._eggSlots;
-    }
-
-    set eggSlots(value: number) {
-        this._eggSlots = value;
-    }
-
-    public gainEggSlot() {
-        this._eggSlots++;
-    }
-
-    public toJSON() {
-        let keep = ["_money", "_dungeonTokens", "_caughtShinyList", "_route", "_caughtPokemonList", "_routeKills", "_routeKillsNeeded", "_region", "_gymBadges", "_pokeballs", "_notCaughtBallSelection", "_alreadyCaughtBallSelection", "_sortOption", "_sortDescending", "_starter", "_oakItemExp", "_oakItemsEquipped", "_eggList"];
-=======
     get itemList(): { [p: string]: number } {
         return this._itemList;
     }
@@ -469,9 +440,28 @@
         this._itemMultipliers = value;
     }
 
+    get eggList(): Egg[] {
+        return this._eggList;
+    }
+
+    set eggList(value: Egg[]) {
+        this._eggList = value;
+    }
+
+    get eggSlots(): number {
+        return this._eggSlots;
+    }
+
+    set eggSlots(value: number) {
+        this._eggSlots = value;
+    }
+
+    public gainEggSlot() {
+        this._eggSlots++;
+    }
+
     public toJSON() {
-        let keep = ["_money", "_dungeonTokens", "_caughtShinyList", "_route", "_caughtPokemonList", "_routeKills", "_routeKillsNeeded", "_region", "_gymBadges", "_pokeballs", "_notCaughtBallSelection", "_alreadyCaughtBallSelection", "_sortOption", "_sortDescending", "_starter", "_oakItemExp", "_oakItemsEquipped", "_itemList", "_itemMultipliers"];
->>>>>>> fbc1bcf0
+        let keep = ["_money", "_dungeonTokens", "_caughtShinyList", "_route", "_caughtPokemonList", "_routeKills", "_routeKillsNeeded", "_region", "_gymBadges", "_pokeballs", "_notCaughtBallSelection", "_alreadyCaughtBallSelection", "_sortOption", "_sortDescending", "_starter", "_oakItemExp", "_oakItemsEquipped", "_itemList", "_itemMultipliers", "_eggList"];
         let plainJS = ko.toJS(this);
         return Save.filter(plainJS, keep)
     }
