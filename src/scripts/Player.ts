/**
 * Information about the player.
 * All player variables need to be saved.
 */
class Player {


    private static _money: KnockoutObservable<number> = ko.observable(0);
    private static _dungeonTokens: number = 0;
    private static _caughtPokemonList = [];
    private static _route: number = 1;
    private static _routeKills: number[] = Array.apply(null, Array(GameConstants.AMOUNT_OF_ROUTES)).map(Number.prototype.valueOf, 0);
    private static _routeKillsNeeded: number = 10;
    private static _region: GameConstants.Region = GameConstants.Region.kanto;
    private static _gymBadges: GameConstants.Badge[] = [GameConstants.Badge.Boulder];
    private static _pokeballs: number[] = [0, 0, 0, 0];

    // TODO Eh not a big fan of this name.
    private static _notCaughtBallSelection: GameConstants.Pokeball = GameConstants.Pokeball.Masterball;
    private static _alreadyCaughtBallSelection: GameConstants.Pokeball = GameConstants.Pokeball.Pokeball;

    public static clickAttackObservable: KnockoutComputed<number> = ko.computed(function () {
        return Player.calculateClickAttack()
    });

<<<<<<< HEAD
    public static pokemonAttackObservable : KnockoutComputed<number> = ko.computed(function () {
=======
    public static pokemonAttackObservable: KnockoutComputed<number> = ko.computed(function () {
>>>>>>> 90527ff8
        return Player.calculatePokemonAttack(GameConstants.PokemonType.None, GameConstants.PokemonType.None);
    });

    /**
     * Calculate the attack of all your Pokémon
     * @param type1
     * @param type2 types of the enemy we're calculating damage against.
     * @returns {number} damage to be done.
     */
    public static calculatePokemonAttack(type1: GameConstants.PokemonType, type2: GameConstants.PokemonType): number {
        // TODO Calculate pokemon attack by checking the caught list, upgrades and multipliers.
        // TODO factor in types
        return 1;
    }

    public static calculateClickAttack(): number {
        // TODO Calculate click attack by checking the caught list size, upgrades and multipliers.
        return 2;
    }

    public static calculateMoneyMultiplier(): number {
        // TODO Calculate money multiplier by checking upgrades and multipliers.
        return 1;
    }

    public static calculateExpMultiplier(): number {
        // TODO Calculate exp multiplier by checking upgrades and multipliers.
        return 1;
    }

    public static calculateDungeonTokenMultiplier(): number {
        // TODO Calculate dungeon token multiplier by checking upgrades and multipliers.
        return 1;
    }

    public static calculateCatchTime(): number {
        // TODO Calculate catch time by checking upgrades and multipliers.
        return 2000;
    }

    /**
     * Checks the players preferences to see what pokéball needs to be used on the next throw.
     * Checks from the players pref to the most basic ball to see if the player has any.
     * @param alreadyCaught if the pokémon is already caught.
     * @returns {GameConstants.Pokeball} pokéball to use.
     */
    // TODO better name
    public static whichBallToUse(alreadyCaught: boolean): GameConstants.Pokeball {
        let pref: GameConstants.Pokeball;
        if (alreadyCaught) {
            pref = this._alreadyCaughtBallSelection;
        } else {
            pref = this._notCaughtBallSelection;
        }

        let use: GameConstants.Pokeball.Pokeball;

        for (let i: number = pref; i >= 0; i--) {
            console.log(i);
            if (this._pokeballs[i] > 0) {
                use = i;
                break;
            }
        }
        return use;
    }


    /**
     * Loops through the caughtPokemonList to check if the pokémon is already caight
     * @param pokemonName name to search for.
     * @returns {boolean}
     */
    public static alreadyCaughtPokemon(pokemonName: string) {
        for (let i: number = 0; i < this.caughtPokemonList.length; i++) {
            if (this.caughtPokemonList[i].name == pokemonName) {
                return true;
            }
        }
        return false;
    }

    public static hasBadge(badge: GameConstants.Badge) {
        if (badge == undefined || GameConstants.Badge.None) {
            return true;
        }
        for (let i = 0; i < this._gymBadges.length; i++) {
            if (this._gymBadges[i] == badge) {
                return true;
            }
        }
        return false;
    }

    static gainMoney(money: number) {
        this._money(this._money() + money);
    }

    static gainExp(exp: number) {
        // TODO add exp multipliers
    }

    public static get money(): number {
        return this._money();
    }

    public static get dungeonTokens(): number {
        return this._dungeonTokens;
    }

    public static get caughtPokemonList() {
        return this._caughtPokemonList;
    }

    static get route(): number {
        return this._route;
    }

    static set route(value: number) {
        this._route = value;
    }

    static get region(): GameConstants.Region {
        return this._region;
    }

    static set region(value: GameConstants.Region) {
        this._region = value;
    }

    static get pokeballs(): number[] {
        return this._pokeballs;
    }

    static set pokeballs(value: number[]) {
        this._pokeballs = value;
    }

    static get routeKills(): number[] {
        return this._routeKills;
    }

    static set routeKills(value: number[]) {
        this._routeKills = value;
    }

    static get routeKillsNeeded(): number {
        return this._routeKillsNeeded;
    }

    static set routeKillsNeeded(value: number) {
        this._routeKillsNeeded = value;
    }

    static get gymBadges(): GameConstants.Badge[] {
        return this._gymBadges;
    }

    static set gymBadges(value: GameConstants.Badge[]) {
        this._gymBadges = value;
    }
}
$(document).ready(function () {
    ko.applyBindings(Player);
});<|MERGE_RESOLUTION|>--- conflicted
+++ resolved
@@ -23,11 +23,7 @@
         return Player.calculateClickAttack()
     });
 
-<<<<<<< HEAD
-    public static pokemonAttackObservable : KnockoutComputed<number> = ko.computed(function () {
-=======
     public static pokemonAttackObservable: KnockoutComputed<number> = ko.computed(function () {
->>>>>>> 90527ff8
         return Player.calculatePokemonAttack(GameConstants.PokemonType.None, GameConstants.PokemonType.None);
     });
 
