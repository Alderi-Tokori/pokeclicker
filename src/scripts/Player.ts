/**
 * Information about the player.
 * All player variables need to be saved.
 */

class Player {

    private _money: KnockoutObservable<number>;
    private _dungeonTokens: KnockoutObservable<number>;
    private _caughtShinyList: KnockoutObservableArray<string>;
    private _route: KnockoutObservable<number>;
    private _caughtPokemonList: KnockoutObservableArray<CaughtPokemon>;
    private _routeKills: Array<KnockoutObservable<number>>;
    private _routeKillsNeeded: KnockoutObservable<number>;
    private _region: GameConstants.Region;
    private _gymBadges: KnockoutObservableArray<GameConstants.Badge>;
    private _pokeballs: Array<KnockoutObservable<number>>;
    private _notCaughtBallSelection: KnockoutObservable<GameConstants.Pokeball>;
    private _alreadyCaughtBallSelection: KnockoutObservable<GameConstants.Pokeball>;
    private _sortOption: KnockoutObservable<GameConstants.SortOptionsEnum>;
    private _sortDescending: KnockoutObservable<boolean>;
    private _town: KnockoutObservable<Town>;
    private _starter: GameConstants.Starter;
    private _oakItemExp: Array<KnockoutObservable<number>>;
    private _oakItemsEquipped: string[];
    private _itemList: { [name: string]: number };
    private _itemMultipliers: { [name: string]: number };
    private _shardUpgrades: Array<Array<number>>;
    private _shardsCollected: Array<number>;

    private _keyItems: KnockoutObservableArray<string> = ko.observableArray<string>();
    public clickAttackObservable: KnockoutComputed<number>;
    public recentKeyItem: KnockoutObservable<string> = ko.observable("Teachy tv");
    public pokemonAttackObservable: KnockoutComputed<number>;

    public routeKillsObservable(route: number): KnockoutComputed<number> {
        return ko.computed(function () {
            return Math.min(this.routeKillsNeeded, this.routeKills[route]());
        }, this);
    }

    public pokeballsObservable(ball: GameConstants.Pokeball): KnockoutComputed<number> {
        return ko.computed(function () {
            return this._pokeballs[ball]();
        }, this);
    }

    public setAlreadyCaughtBallSelection(ball: GameConstants.Pokeball) {
        this._alreadyCaughtBallSelection(ball);
    }

    public setNotCaughtBallSelection(ball: GameConstants.Pokeball) {
        this._notCaughtBallSelection(ball);
    }

    public gainPokeballs(ball: GameConstants.Pokeball, amount: number) {
        this._pokeballs[ball](this._pokeballs[ball]() + amount)
    }

    public usePokeball(ball: GameConstants.Pokeball): void {
        this._pokeballs[ball](this._pokeballs[ball]() - 1)
    }

    constructor(savedPlayer?) {
        let saved: boolean = (savedPlayer != null);
        savedPlayer = savedPlayer || {};
        let tmpCaughtList = [];
        this._money = ko.observable(savedPlayer._money || 0);
        this._dungeonTokens = ko.observable(savedPlayer._dungeonTokens || 0);
        this._caughtShinyList = ko.observableArray<string>(savedPlayer._caughtShinyList);
        if (savedPlayer._route == null || savedPlayer._route == 0) {
            this._route = ko.observable(1);
        } else {
            this._route = ko.observable(savedPlayer._route)
        }

        if (savedPlayer._caughtPokemonList) {
            tmpCaughtList = savedPlayer._caughtPokemonList.map((pokemon) => {
                return new CaughtPokemon(PokemonHelper.getPokemonByName(pokemon.name), pokemon.evolved, pokemon.attackBonus, pokemon.exp)
            });
        }
        this._caughtPokemonList = ko.observableArray<CaughtPokemon>(tmpCaughtList);
        this._routeKills = Array.apply(null, Array(GameConstants.AMOUNT_OF_ROUTES + 1)).map(function (val, index) {
            return ko.observable(savedPlayer._routeKills ? (savedPlayer._routeKills[index] || 0) : 0)
        });

        this._oakItemExp = Array.apply(null, Array(GameConstants.AMOUNT_OF_OAKITEMS + 1)).map(function (val, index) {
            return ko.observable(savedPlayer._oakItemExp ? (savedPlayer._oakItemExp[index] || 0) : 0)
        });
        this._oakItemsEquipped = savedPlayer._oakItemsEquipped || [];
        this._routeKillsNeeded = ko.observable(savedPlayer._routeKillsNeeded || 10);
        this._region = savedPlayer._region || GameConstants.Region.kanto;
        this._gymBadges = ko.observableArray<GameConstants.Badge>(savedPlayer._gymBadges);
        this._keyItems = ko.observableArray<string>(savedPlayer._keyItems);
        this._pokeballs = Array.apply(null, Array(4)).map(function (val, index) {
            return ko.observable(savedPlayer._pokeballs ? (savedPlayer._pokeballs[index] || 1000) : 1000)
        });
        this._notCaughtBallSelection = typeof(savedPlayer._notCaughtBallSelection) != 'undefined' ? ko.observable(savedPlayer._notCaughtBallSelection) : ko.observable(GameConstants.Pokeball.Pokeball);
        this._alreadyCaughtBallSelection = typeof(savedPlayer._alreadyCaughtBallSelection) != 'undefined' ? ko.observable(savedPlayer._alreadyCaughtBallSelection) : ko.observable(GameConstants.Pokeball.Pokeball);
        if (this._gymBadges().length == 0) {
            this._gymBadges.push(GameConstants.Badge.None)
        }
        this._sortOption = ko.observable(savedPlayer._sortOption || GameConstants.SortOptionsEnum.id);
        this._sortDescending = ko.observable(typeof(savedPlayer._sortDescending) != 'undefined' ? savedPlayer._sortDescending : false);
        this.clickAttackObservable = ko.computed(function () {
            return this.calculateClickAttack()
        }, this);
        this.pokemonAttackObservable = ko.computed(function () {
            return this.calculatePokemonAttack(GameConstants.PokemonType.None, GameConstants.PokemonType.None);
        }, this);
        this._town = ko.observable(TownList["Pallet Town"]);
        this._starter = savedPlayer._starter || GameConstants.Starter.None;
        this._itemList = savedPlayer._itemList || Save.initializeItemlist();
        this._itemMultipliers = savedPlayer._itemMultipliers || Save.initializeMultipliers();
        this._shardUpgrades = savedPlayer._shardUpgrades || Save.initializeShards();
        this._shardsCollected = savedPlayer._shardsCollected || new Array<number>(18);
        //TODO remove before deployment
        if (!debug) {
            if (!saved) {
                StartSequenceRunner.start()
            }
        }
    }

    public addRouteKill() {
        this.routeKills[this.route()](this.routeKills[this.route()]() + 1)
    }

    public hasKeyItem(name: string): boolean {
        for (let i = 0; i < this._keyItems().length; i++) {
            if (this._keyItems()[i] == name) {
                return true;
            }
        }
        return false;
    }

    public gainKeyItem(name: string, supressModal?: boolean) {
        if (!this.hasKeyItem(name)) {
            this.recentKeyItem(name);
            if (!supressModal) {
                $("#keyItemModal").modal('show');
            }
            this._keyItems().push(name);
            KeyItemHandler.getKeyItemObservableByName(name).valueHasMutated();
        }
    }

    public calculateOakItemSlots(): KnockoutObservable<number> {
        let total = 0;
        if (this.caughtPokemonList.length >= GameConstants.OAKITEM_FIRST_UNLOCK) {
            total++;
        }
        if (this.caughtPokemonList.length >= GameConstants.OAKITEM_SECOND_UNLOCK) {
            total++;
        }

        if (this.caughtPokemonList.length >= GameConstants.OAKITEM_THIRD_UNLOCK) {
            total++;
        }
        return ko.observable(total);
    }

    public gainOakItemExp(item: GameConstants.OakItem, amount: number) {
        this.oakItemExp[item](this.oakItemExp[item]() + amount)
    }

    public getOakItemExp(item: GameConstants.OakItem): number {
        return this.oakItemExp[item]();
    }

    /**
     * Calculate the attack of all your Pokémon
     * @param type1
     * @param type2 types of the enemy we're calculating damage against.
     * @returns {number} damage to be done.
     */
    public calculatePokemonAttack(type1: GameConstants.PokemonType, type2: GameConstants.PokemonType): number {
        // TODO Calculate pokemon attack by checking upgrades and multipliers.
        let attack = 0;
        for (let pokemon of this.caughtPokemonList) {
            if (Battle.enemyPokemon() == null || type1 == GameConstants.PokemonType.None) {
                attack += pokemon.attack();
            } else {
                let dataPokemon = PokemonHelper.getPokemonByName(pokemon.name);
                attack += pokemon.attack() * TypeHelper.getAttackModifier(dataPokemon.type1, dataPokemon.type2, Battle.enemyPokemon().type1, Battle.enemyPokemon().type2);
            }
        }

        return Math.round(attack);
    }

    public calculateClickAttack(): number {
        let oakItemBonus = OakItemRunner.isActive("Poison Barb") ? (1 + OakItemRunner.calculateBonus("Poison Barb") / 100) : 1;
        return Math.floor(Math.pow(this.caughtPokemonList.length + 1, 1.4) * oakItemBonus);
    }

    public calculateMoneyMultiplier(): number {
        // TODO Calculate money multiplier by checking upgrades and multipliers.
        return 1;
    }

    public calculateExpMultiplier(): number {
        // TODO Calculate exp multiplier by checking upgrades and multipliers.
        return 1;
    }

    public calculateDungeonTokenMultiplier(): number {
        // TODO Calculate dungeon token multiplier by checking upgrades and multipliers.
        return 1;
    }

    public calculateCatchTime(): number {
        // TODO Calculate catch time by checking upgrades and multipliers.
        return 1250;
    }

    /**
     * Checks the players preferences to see what pokéball needs to be used on the next throw.
     * Checks from the players pref to the most basic ball to see if the player has any.
     * @param alreadyCaught if the pokémon is already caught.
     * @param shiny if the pokémon is shiny.
     * @returns {GameConstants.Pokeball} pokéball to use.
     */
    public calculatePokeballToUse(alreadyCaught: boolean, shiny: boolean): GameConstants.Pokeball {
        let pref: GameConstants.Pokeball;
        if (alreadyCaught) {
            pref = this._alreadyCaughtBallSelection();
        } else {
            pref = this._notCaughtBallSelection();
        }

        // Always throw the highest available Pokéball at shinies
        if (shiny) {
            pref = GameConstants.Pokeball.Masterball;
        }

        let use: GameConstants.Pokeball = GameConstants.Pokeball.None;

        for (let i: number = pref; i >= 0; i--) {
            if (this._pokeballs[i]() > 0) {
                use = i;
                break;
            }
        }
        return use;
    }

    /**
     * Loops through the caughtPokemonList to check if the pokémon is already caight
     * @param pokemonName name to search for.
     * @returns {boolean}
     */
    public alreadyCaughtPokemon(pokemonName: string) {
        for (let i: number = 0; i < this.caughtPokemonList.length; i++) {
            if (this.caughtPokemonList[i].name == pokemonName) {
                return true;
            }
        }
        return false;
    }

    public alreadyCaughtPokemonShiny(pokemonName: string) {
        for (let i: number = 0; i < this.caughtShinyList().length; i++) {
            if (this.caughtShinyList()[i] == pokemonName) {
                return true;
            }
        }
        return false;
    }

    public capturePokemon(pokemonName: string, shiny: boolean = false, supressNotification = false) {
        OakItemRunner.use("Magic Ball");
        if (!this.alreadyCaughtPokemon(pokemonName)) {
            let pokemonData = PokemonHelper.getPokemonByName(pokemonName);
            let caughtPokemon: CaughtPokemon = new CaughtPokemon(pokemonData, false, 0, 0);
            this._caughtPokemonList.push(caughtPokemon);
            if (!supressNotification) {
                Notifier.notify("You have captured " + pokemonName, GameConstants.NotificationOption.success)
            }
        }
        if (shiny && !this.alreadyCaughtPokemonShiny(pokemonName)) {
            this._caughtShinyList.push(pokemonName);
            Save.store(player);
        }
    }

    public hasBadge(badge: GameConstants.Badge) {
        if (badge == undefined || GameConstants.Badge.None) {
            return true;
        }
        for (let i = 0; i < this._gymBadges().length; i++) {
            if (this._gymBadges()[i] == badge) {
                return true;
            }
        }
        return false;
    }

    public gainMoney(money: number) {
        OakItemRunner.use("Amulet Coin");
        // TODO add money multipliers
        let oakItemBonus = OakItemRunner.isActive("Amulet Coin") ? (1 + OakItemRunner.calculateBonus("Amulet Coin") / 100) : 1;
        this._money(Math.floor(this._money() + money * oakItemBonus));
    }

    public hasMoney(money: number) {
        return this._money() >= money;
    }

    public payMoney(money: number) {
        if (this.hasMoney(money)) {
            this._money(Math.floor(this._money() - money));
        }
    }

    public gainExp(exp: number, level: number, trainer: boolean) {
        OakItemRunner.use("Exp Share");
        // TODO add exp multipliers
        let trainerBonus = trainer ? 1.5 : 1;
        let oakItemBonus = OakItemRunner.isActive("Exp Share") ? 1 + (OakItemRunner.calculateBonus("Exp Share") / 100) : 1;
        let expTotal = Math.floor(exp * level * trainerBonus * oakItemBonus / 9);

        for (let pokemon of this._caughtPokemonList()) {
            if (pokemon.levelObservable() < (this.gymBadges.length + 2) * 10) {
                pokemon.exp(pokemon.exp() + expTotal);
            }
        }
    }

    public sortedPokemonList(): KnockoutComputed<Array<CaughtPokemon>> {
        return ko.pureComputed(function () {
            return this._caughtPokemonList().sort(PokemonHelper.compareBy(GameConstants.SortOptionsEnum[player._sortOption()], player._sortDescending()))
        }, this).extend({rateLimit: player.calculateCatchTime()})
    }

    public gainBadge(badge: GameConstants.Badge) {
        this._gymBadges().push(badge);
    }

    get routeKills(): Array<KnockoutObservable<number>> {
        return this._routeKills;
    }

    set routeKills(value: Array<KnockoutObservable<number>>) {
        this._routeKills = value;
    }

    get routeKillsNeeded(): number {
        return this._routeKillsNeeded();
    }

    set routeKillsNeeded(value: number) {
        this._routeKillsNeeded(value);
    }

    get route(): KnockoutObservable<number> {
        return this._route;
    }

    set route(value: KnockoutObservable<number>) {
        this._route = value;
    }

    get money(): number {
        return this._money();
    }

    get dungeonTokens(): KnockoutObservable<number> {
        return this._dungeonTokens;
    }

    get caughtPokemonList() {
        return this._caughtPokemonList();
    }

    get region(): GameConstants.Region {
        return this._region;
    }

    set region(value: GameConstants.Region) {
        this._region = value;
    }

    get gymBadges(): GameConstants.Badge[] {
        return this._gymBadges();
    }

    set gymBadges(value: GameConstants.Badge[]) {
        this._gymBadges(value);
    }

    get caughtShinyList(): KnockoutObservableArray<string> {
        return this._caughtShinyList;
    }

    set caughtShinyList(value: KnockoutObservableArray<string>) {
        this._caughtShinyList = value;
    }

    get town(): KnockoutObservable<Town> {
        return this._town;
    }

    set town(value: KnockoutObservable<Town>) {
        this._town = value;
    }

    get oakItemsEquipped(): string[] {
        return this._oakItemsEquipped;
    }

    set oakItemsEquipped(value: string[]) {
        this._oakItemsEquipped = value;
    }

    get starter(): GameConstants.Starter {
        return this._starter;
    }

    set starter(value: GameConstants.Starter) {
        this._starter = value;
    }

    get oakItemExp(): Array<KnockoutObservable<number>> {
        return this._oakItemExp;
    }

    set oakItemExp(value: Array<KnockoutObservable<number>>) {
        this._oakItemExp = value;
    }

    get itemList(): { [p: string]: number } {
        return this._itemList;
    }

    set itemList(value: { [p: string]: number }) {
        this._itemList = value;
    }

    public gainItem(itemName: string, amount: number) {
        this._itemList[itemName] += amount;
    }

    public loseItem(itemname: string, amount: number) {
        this._itemList[itemname] -= amount;
    }

    public lowerItemMultipliers() {
        for (let obj in ItemList) {
            let item = ItemList[obj];
            item.decreasePriceMultiplier();
        }
    }

    get itemMultipliers(): { [p: string]: number } {
        return this._itemMultipliers;
    }

    set itemMultipliers(value: { [p: string]: number }) {
        this._itemMultipliers = value;
    }

    get shardUpgrades(): Array<Array<number>> {
        return this._shardUpgrades;
    }

    set shardUpgrades(value: Array<Array<number>>) {
        this._shardUpgrades = value;
    }

    get shardsCollected(): Array<number> {
        return this._shardsCollected;
    }

    set shardsCollected(value: Array<number>) {
        this._shardsCollected = value;
    }

    public toJSON() {
<<<<<<< HEAD
        let keep = ["_money", "_dungeonTokens", "_caughtShinyList", "_route", "_caughtPokemonList", "_routeKills", "_routeKillsNeeded", "_region", "_gymBadges", "_pokeballs", "_notCaughtBallSelection", "_alreadyCaughtBallSelection", "_sortOption", "_sortDescending", "_starter", "_oakItemExp", "_oakItemsEquipped", "_itemList", "_itemMultipliers", "_keyItems", "_shardUpgrades", "_shardsCollected"];
=======
        let keep = ["_money",
            "_dungeonTokens",
            "_caughtShinyList",
            "_route",
            "_caughtPokemonList",
            "_routeKills",
            "_routeKillsNeeded",
            "_region",
            "_gymBadges",
            "_pokeballs",
            "_notCaughtBallSelection",
            "_alreadyCaughtBallSelection",
            "_sortOption",
            "_sortDescending",
            "_starter",
            "_oakItemExp",
            "_oakItemsEquipped",
            "_itemList",
            "_itemMultipliers",
            "_keyItems"];
>>>>>>> 1c1a21cf
        let plainJS = ko.toJS(this);
        return Save.filter(plainJS, keep)
    }

}
<|MERGE_RESOLUTION|>--- conflicted
+++ resolved
@@ -478,9 +478,6 @@
     }
 
     public toJSON() {
-<<<<<<< HEAD
-        let keep = ["_money", "_dungeonTokens", "_caughtShinyList", "_route", "_caughtPokemonList", "_routeKills", "_routeKillsNeeded", "_region", "_gymBadges", "_pokeballs", "_notCaughtBallSelection", "_alreadyCaughtBallSelection", "_sortOption", "_sortDescending", "_starter", "_oakItemExp", "_oakItemsEquipped", "_itemList", "_itemMultipliers", "_keyItems", "_shardUpgrades", "_shardsCollected"];
-=======
         let keep = ["_money",
             "_dungeonTokens",
             "_caughtShinyList",
@@ -500,8 +497,9 @@
             "_oakItemsEquipped",
             "_itemList",
             "_itemMultipliers",
-            "_keyItems"];
->>>>>>> 1c1a21cf
+            "_keyItems",
+            "_shardUpgrades",
+            "_shardsCollected"];
         let plainJS = ko.toJS(this);
         return Save.filter(plainJS, keep)
     }
