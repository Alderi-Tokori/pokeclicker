/**
 * Information about the player.
 * All player variables need to be saved.
 */

class Player {

    private _money: KnockoutObservable<number>;
    private _dungeonTokens: KnockoutObservable<number>;
    private _caughtShinyList: KnockoutObservableArray<string>;
    private _route: KnockoutObservable<number>;
    private _caughtPokemonList: KnockoutObservableArray<CaughtPokemon>;
    private _routeKills: Array<KnockoutObservable<number>>;
    private _routeKillsNeeded: KnockoutObservable<number>;
    private _region: GameConstants.Region;
    private _gymBadges: KnockoutObservableArray<GameConstants.Badge>;
    private _pokeballs: number[];
    private _shinyList: boolean[];
    private _notCaughtBallSelection: GameConstants.Pokeball;
    private _alreadyCaughtBallSelection: GameConstants.Pokeball;

    public clickAttackObservable: KnockoutComputed<number>;

    public pokemonAttackObservable: KnockoutComputed<number>;


    public routeKillsObservable(route: number): KnockoutComputed<number> {
        return ko.computed(function () {
            return Math.min(this.routeKillsNeeded, this.routeKills[route]());
        }, this);
    }

    constructor(savedPlayer?) {
        if (savedPlayer) {
            this._money = ko.observable(savedPlayer._money);
            this._dungeonTokens = ko.observable(savedPlayer._dungeonTokens);
            this._caughtShinyList = ko.observableArray<string>(savedPlayer._caughtShinyList);
            this._route = ko.observable(savedPlayer._route);
            let tmpCaughtList = savedPlayer._caughtPokemonList.map((pokemon) => {
<<<<<<< HEAD
                let tmp = new CaughtPokemon(PokemonHelper.getPokemonByName(pokemon.name), pokemon.evolved, pokemon.attackBonus, pokemon.exp)
=======
                let tmp = new CaughtPokemon(PokemonHelper.getPokemonByName(pokemon.name), pokemon.evolved, pokemon.attackBonus, pokemon.exp);
>>>>>>> df8c472a
                return tmp
            });
            this._caughtPokemonList = ko.observableArray<CaughtPokemon>(tmpCaughtList);
            this._routeKills = savedPlayer._routeKills.map((killsOnRoute) => {
                return ko.observable(killsOnRoute)
            });
            this._routeKillsNeeded = ko.observable(savedPlayer._routeKillsNeeded);
            this._region = savedPlayer._region;
            this._gymBadges = ko.observableArray<GameConstants.Badge>(savedPlayer._gymBadges);
            this._pokeballs = savedPlayer._pokeballs;
            this._shinyList = savedPlayer._shinyList.map((bool) => {
                return ko.observable(bool)
            });
<<<<<<< HEAD
            this._notCaughtBallSelection = savedPlayer._notCaughtBallSelection
=======
            this._notCaughtBallSelection = savedPlayer._notCaughtBallSelection;
>>>>>>> df8c472a
            this._alreadyCaughtBallSelection = savedPlayer._alreadyCaughtBallSelection
        } else {
            this._money = ko.observable(0);
            this._dungeonTokens = ko.observable(0);
            this._caughtShinyList = ko.observableArray<string>();
            this._route = ko.observable(1);
            this._caughtPokemonList = ko.observableArray<CaughtPokemon>();
            this._routeKills = Array.apply(null, Array(GameConstants.AMOUNT_OF_ROUTES)).map(function () {
                return ko.observable(0)
            });
            this._routeKillsNeeded = ko.observable(10);
            this._region = GameConstants.Region.kanto;
            this._gymBadges = ko.observableArray<GameConstants.Badge>();
            this._pokeballs = [0, 0, 0, 0];
            this._shinyList = Array.apply(null, Array(GameConstants.AMOUNT_OF_POKEMONS)).map(Boolean.prototype.valueOf, false);
            this._notCaughtBallSelection = GameConstants.Pokeball.Masterball;
            this._alreadyCaughtBallSelection = GameConstants.Pokeball.Pokeball;
        }
        this.clickAttackObservable = ko.computed(function () {
            return this.calculateClickAttack()
        }, this);
        this.pokemonAttackObservable = ko.computed(function () {
            return this.calculatePokemonAttack(GameConstants.PokemonType.None, GameConstants.PokemonType.None);
        }, this);
    }

    public addRouteKill() {
        this.routeKills[this.route()](this.routeKills[this.route()]() + 1)
    }

    /**
     * Calculate the attack of all your Pokémon
     * @param type1
     * @param type2 types of the enemy we're calculating damage against.
     * @returns {number} damage to be done.
     */
    public calculatePokemonAttack(type1: GameConstants.PokemonType, type2: GameConstants.PokemonType): number {
        // TODO Calculate pokemon attack by checking the caught list, upgrades and multipliers.
        // TODO factor in types
        // TODO start at 0
        let attack = 5;
        for (let pokemon of this.caughtPokemonList) {
            attack += pokemon.attack();
        }

        return attack + 1000;
    }

    public calculateClickAttack(): number {
        // TODO Calculate click attack by checking the caught list size, upgrades and multipliers.
        return 1000;
    }

    public calculateMoneyMultiplier(): number {
        // TODO Calculate money multiplier by checking upgrades and multipliers.
        return 1;
    }

    public calculateExpMultiplier(): number {
        // TODO Calculate exp multiplier by checking upgrades and multipliers.
        return 1;
    }

    public calculateDungeonTokenMultiplier(): number {
        // TODO Calculate dungeon token multiplier by checking upgrades and multipliers.
        return 1;
    }

    public calculateCatchTime(): number {
        // TODO Calculate catch time by checking upgrades and multipliers.
        return 10;
    }

    /**
     * Checks the players preferences to see what pokéball needs to be used on the next throw.
     * Checks from the players pref to the most basic ball to see if the player has any.
     * @param alreadyCaught if the pokémon is already caught.
     * @returns {GameConstants.Pokeball} pokéball to use.
     */
    public calculatePokeballToUse(alreadyCaught: boolean): GameConstants.Pokeball {
        let pref: GameConstants.Pokeball;
        if (alreadyCaught) {
            pref = this._alreadyCaughtBallSelection;
        } else {
            pref = this._notCaughtBallSelection;
        }

        let use: GameConstants.Pokeball.Pokeball;

        for (let i: number = pref; i >= 0; i--) {
            if (this._pokeballs[i] > 0) {
                use = i;
                break;
            }
        }
        return use;
    }


    /**
     * Loops through the caughtPokemonList to check if the pokémon is already caight
     * @param pokemonName name to search for.
     * @returns {boolean}
     */
    public alreadyCaughtPokemon(pokemonName: string) {
        console.log(this.caughtPokemonList);
        for (let i: number = 0; i < this.caughtPokemonList.length; i++) {
            if (this.caughtPokemonList[i].name == pokemonName) {
                return true;
            }
        }
        return false;
    }

    public alreadyCaughtPokemonShiny(pokemonName: string) {
        for (let i: number = 0; i < this.caughtShinyList().length; i++) {
            if (this.caughtShinyList()[i] == pokemonName) {
                return true;
            }
        }
        return false;
    }

    public capturePokemon(pokemonName: string, shiny: boolean = false) {
        if (!this.alreadyCaughtPokemon(pokemonName)) {
            let pokemonData = PokemonHelper.getPokemonByName(pokemonName);
            let caughtPokemon: CaughtPokemon = new CaughtPokemon(pokemonData, false, 0, 0);
            this._caughtPokemonList.push(caughtPokemon);
        }
    }

    public hasBadge(badge: GameConstants.Badge) {
        if (badge == undefined || GameConstants.Badge.None) {
            return true;
        }
        for (let i = 0; i < this._gymBadges().length; i++) {
            if (this._gymBadges()[i] == badge) {
                return true;
            }
        }
        return false;
    }

    public gainMoney(money: number) {
        // TODO add money multipliers
        this._money(Math.floor(this._money() + money));
    }

    public gainExp(exp: number, level: number, trainer: boolean) {
        // TODO add exp multipliers
        let trainerBonus = trainer ? 1.5 : 1;
        let expTotal = Math.floor(exp * level * trainerBonus / 9);

        for (let pokemon of this._caughtPokemonList()) {
            if (pokemon.levelObservable() < (this.gymBadges.length + 2) * 10) {
                pokemon.exp(pokemon.exp() + expTotal);
            }
        }
    }

    get routeKills(): Array<KnockoutObservable<number>> {
        return this._routeKills;
    }

    set routeKills(value: Array<KnockoutObservable<number>>) {
        this._routeKills = value;
    }

    public usePokeball(pokeBall: GameConstants.Pokeball): void {
        this._pokeballs[pokeBall]--;
    }

    get routeKillsNeeded(): number {
        return this._routeKillsNeeded();
    }

    set routeKillsNeeded(value: number) {
        this._routeKillsNeeded(value);
    }

    get route(): KnockoutObservable<number> {
        return this._route;
    }

    set route(value: KnockoutObservable<number>) {
        this._route = value;
    }

    get money(): number {
        return this._money();
    }

    get dungeonTokens(): KnockoutObservable<number> {
        return this._dungeonTokens;
    }

    get caughtPokemonList() {
        return this._caughtPokemonList();
    }

    get region(): GameConstants.Region {
        return this._region;
    }

    set region(value: GameConstants.Region) {
        this._region = value;
    }

    get pokeballs(): number[] {
        return this._pokeballs;
    }

    set pokeballs(value: number[]) {
        this._pokeballs = value;
    }

    get gymBadges(): GameConstants.Badge[] {
        return this._gymBadges();
    }

    set gymBadges(value: GameConstants.Badge[]) {
        this._gymBadges(value);
    }

    get shinyList(): boolean[] {
        return this._shinyList;
    }

    set shinyList(value: boolean[]) {
        this._shinyList = value;
    }

    get caughtShinyList(): KnockoutObservableArray<string> {
        return this._caughtShinyList;
    }

    set caughtShinyList(value: KnockoutObservableArray<string>) {
        this._caughtShinyList = value;
    }

    get alreadyCaughtBallSelection(): GameConstants.Pokeball {
        return this._alreadyCaughtBallSelection;
    }

    set alreadyCaughtBallSelection(value: GameConstants.Pokeball) {
        this._alreadyCaughtBallSelection = value;
    }

    get notCaughtBallSelection(): GameConstants.Pokeball {
        return this._notCaughtBallSelection;
    }

    set notCaughtBallSelection(value: GameConstants.Pokeball) {
        this._notCaughtBallSelection = value;
    }

    public toJSON() {
<<<<<<< HEAD
        let keep = ["_money", "_dungeonTokens", "_caughtShinyList", "_route", "_caughtPokemonList", "_routeKills", "_routeKillsNeeded", "_region", "_gymBadges", "_pokeballs", "_shinyList", "_notCaughtBallSelection", "_alreadyCaughtBallSelection"]
        let plainJS = ko.toJS(this)
=======
        let keep = ["_money", "_dungeonTokens", "_caughtShinyList", "_route", "_caughtPokemonList", "_routeKills", "_routeKillsNeeded", "_region", "_gymBadges", "_pokeballs", "_shinyList", "_notCaughtBallSelection", "_alreadyCaughtBallSelection"];
        let plainJS = ko.toJS(this);
>>>>>>> df8c472a
        return Save.filter(plainJS, keep)
    }

}
<|MERGE_RESOLUTION|>--- conflicted
+++ resolved
@@ -37,11 +37,7 @@
             this._caughtShinyList = ko.observableArray<string>(savedPlayer._caughtShinyList);
             this._route = ko.observable(savedPlayer._route);
             let tmpCaughtList = savedPlayer._caughtPokemonList.map((pokemon) => {
-<<<<<<< HEAD
-                let tmp = new CaughtPokemon(PokemonHelper.getPokemonByName(pokemon.name), pokemon.evolved, pokemon.attackBonus, pokemon.exp)
-=======
                 let tmp = new CaughtPokemon(PokemonHelper.getPokemonByName(pokemon.name), pokemon.evolved, pokemon.attackBonus, pokemon.exp);
->>>>>>> df8c472a
                 return tmp
             });
             this._caughtPokemonList = ko.observableArray<CaughtPokemon>(tmpCaughtList);
@@ -55,11 +51,7 @@
             this._shinyList = savedPlayer._shinyList.map((bool) => {
                 return ko.observable(bool)
             });
-<<<<<<< HEAD
-            this._notCaughtBallSelection = savedPlayer._notCaughtBallSelection
-=======
             this._notCaughtBallSelection = savedPlayer._notCaughtBallSelection;
->>>>>>> df8c472a
             this._alreadyCaughtBallSelection = savedPlayer._alreadyCaughtBallSelection
         } else {
             this._money = ko.observable(0);
@@ -317,13 +309,8 @@
     }
 
     public toJSON() {
-<<<<<<< HEAD
-        let keep = ["_money", "_dungeonTokens", "_caughtShinyList", "_route", "_caughtPokemonList", "_routeKills", "_routeKillsNeeded", "_region", "_gymBadges", "_pokeballs", "_shinyList", "_notCaughtBallSelection", "_alreadyCaughtBallSelection"]
-        let plainJS = ko.toJS(this)
-=======
         let keep = ["_money", "_dungeonTokens", "_caughtShinyList", "_route", "_caughtPokemonList", "_routeKills", "_routeKillsNeeded", "_region", "_gymBadges", "_pokeballs", "_shinyList", "_notCaughtBallSelection", "_alreadyCaughtBallSelection"];
         let plainJS = ko.toJS(this);
->>>>>>> df8c472a
         return Save.filter(plainJS, keep)
     }
 
