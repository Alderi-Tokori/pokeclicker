--- conflicted
+++ resolved
@@ -112,13 +112,8 @@
             attack += pokemon.attack();
         }
 
-<<<<<<< HEAD
         // return attack;
         return 10;
-=======
-        return attack;
-        // return 0;
->>>>>>> af417e17
     }
 
     public calculateClickAttack(): number {
