--- conflicted
+++ resolved
@@ -50,16 +50,11 @@
         // TODO Calculate pokemon attack by checking the caught list, upgrades and multipliers.
         // TODO factor in types
         // TODO start at 0
-<<<<<<< HEAD
-        let attack = 10005;
-        attack += this.caughtPokemonList.length;
-=======
         let attack = 5;
         for (let pokemon of this.caughtPokemonList){
             attack += pokemon.attack();
         }
 
->>>>>>> b7bf8839
         return attack;
     }
 
@@ -129,7 +124,6 @@
         return false;
     }
 
-<<<<<<< HEAD
     public static alreadyCaughtPokemonShiny(pokemonName: string) {
         for (let i: number = 0; i < this.caughtPokemonList.length; i++) {
             if (this.caughtShinyList()[i] == pokemonName) {
@@ -140,9 +134,7 @@
     }
 
     public static capturePokemon(id: number, pokemonName: string, shiny: boolean = false) {
-=======
-    public static capturePokemon(pokemonName: string, shiny: boolean = false) {
->>>>>>> b7bf8839
+
         if (!Player.alreadyCaughtPokemon(pokemonName)) {
             let pokemonData = PokemonHelper.getPokemonByName(pokemonName);
             let caughtPokemon: CaughtPokemon = new CaughtPokemon(pokemonData, false, 0, 0);
