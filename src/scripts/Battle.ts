///<reference path="pokemons/PokemonFactory.ts"/>

/**
 * Handles all logic related to battling
 */
class Battle {
    static enemyPokemon: KnockoutObservable<BattlePokemon> = ko.observable(null);

    static counter: number = 0;
    static catching: KnockoutObservable<boolean> = ko.observable(false);
    static catchRateActual: KnockoutObservable<number> = ko.observable(null);
    static pokeball: KnockoutObservable<GameConstants.Pokeball>;

    /**
     * Probably not needed right now, but might be if we add more logic to a gameTick.
     */
    public static tick() {
        this.counter = 0;
        this.pokemonAttack();
    }

    /**
     * Attacks with Pokémon and checks if the enemy is defeated.
     */
    public static pokemonAttack() {
        if (!this.enemyPokemon().isAlive()) {
            return;
        }
        this.enemyPokemon().damage(App.game.party.calculatePokemonAttack(this.enemyPokemon().type1, this.enemyPokemon().type2));
        if (!this.enemyPokemon().isAlive()) {
            this.defeatPokemon();
        }
    }

    /**
     * Attacks with clicks and checks if the enemy is defeated.
     */
    public static clickAttack() {
        if (!this.enemyPokemon().isAlive()) {
            return;
        }
        App.game.oakItems.use(OakItems.OakItem.Poison_Barb);
        GameHelper.incrementObservable(player.statistics.clicks)
        this.enemyPokemon().damage(App.game.party.calculateClickAttack());
        if (!this.enemyPokemon().isAlive()) {
            this.defeatPokemon();
        }
    }

    /**
     * Award the player with money and exp, and throw a Pokéball if applicable
     */
    public static defeatPokemon() {
        GameHelper.incrementObservable(player.statistics.pokemonDefeated);
        App.game.wallet.gainMoney(this.enemyPokemon().money);
        App.game.party.gainExp(this.enemyPokemon().exp, this.enemyPokemon().level, false);
        player.gainShards(this.enemyPokemon());
        player.addRouteKill();
        App.game.breeding.progressEggs(Math.floor(Math.sqrt(player.route()) * 100) / 100);
        const isShiny: boolean = this.enemyPokemon().shiny;
        const pokeBall: GameConstants.Pokeball = App.game.pokeballs.calculatePokeballToUse(this.enemyPokemon().id, isShiny);

        if (pokeBall !== GameConstants.Pokeball.None) {
            this.prepareCatch(pokeBall);
            setTimeout(
                () => {
                    this.attemptCatch();
                    this.generateNewEnemy();
                },
                App.game.pokeballs.calculateCatchTime(pokeBall)
            )
            ;

        } else {
            this.generateNewEnemy();
        }
        this.gainItem();
        player.lowerItemMultipliers();
        player.defeatedAmount[this.enemyPokemon().id](player.defeatedAmount[this.enemyPokemon().id]() + 1);
    }

    /**
     * Generate a new enemy based on the current route and region.
     * Reset the counter.
     */
    public static generateNewEnemy() {
        Battle.counter = 0;
        Battle.enemyPokemon(PokemonFactory.generateWildPokemon(player.route(), player.region));
    }

    protected static calculateActualCatchRate(pokeBall: GameConstants.Pokeball) {
        let pokeballBonus = App.game.pokeballs.getCatchBonus(pokeBall);
        let oakBonus = App.game.oakItems.calculateBonus(OakItems.OakItem.Magic_Ball);
        let totalChance = GameConstants.clipNumber(this.enemyPokemon().catchRate + pokeballBonus + oakBonus, 0, 100);
        return totalChance;
    }

    protected static prepareCatch(pokeBall: GameConstants.Pokeball) {
        this.pokeball = ko.observable(pokeBall);
        this.catching(true);
        this.catchRateActual(this.calculateActualCatchRate(pokeBall));
        App.game.pokeballs.usePokeball(pokeBall);
    }

    protected static attemptCatch() {
        let random: number = Math.floor(Math.random() * 100);
        if (random <= this.catchRateActual()) {
            this.catchPokemon();
        }
        this.catching(false);
        this.catchRateActual(null);
    }

    public static catchPokemon() {
<<<<<<< HEAD
        App.game.wallet.gainDungeonTokens(Math.floor(this.enemyPokemon().level / 2));
        App.game.oakItems.use(OakItems.OakItem.Magic_Ball);
        App.game.party.gainPokemonById(this.enemyPokemon().id, this.enemyPokemon().shiny);
=======
        App.game.wallet.gainDungeonTokens(6 * Math.pow(this.enemyPokemon().level / 3, 1.05));
        player.capturePokemon(this.enemyPokemon().name, this.enemyPokemon().shiny);
>>>>>>> 170a7b45
    }

    static gainItem() {
        let p = player.route() / 1600 + 0.009375;

        if (Math.random() < p) {
            player.getRandomBerry()
        }
    }

}<|MERGE_RESOLUTION|>--- conflicted
+++ resolved
@@ -112,14 +112,9 @@
     }
 
     public static catchPokemon() {
-<<<<<<< HEAD
-        App.game.wallet.gainDungeonTokens(Math.floor(this.enemyPokemon().level / 2));
+        App.game.wallet.gainDungeonTokens(6 * Math.pow(this.enemyPokemon().level / 3, 1.05));
         App.game.oakItems.use(OakItems.OakItem.Magic_Ball);
         App.game.party.gainPokemonById(this.enemyPokemon().id, this.enemyPokemon().shiny);
-=======
-        App.game.wallet.gainDungeonTokens(6 * Math.pow(this.enemyPokemon().level / 3, 1.05));
-        player.capturePokemon(this.enemyPokemon().name, this.enemyPokemon().shiny);
->>>>>>> 170a7b45
     }
 
     static gainItem() {
