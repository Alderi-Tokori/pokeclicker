--- conflicted
+++ resolved
@@ -93,11 +93,7 @@
         let chance: number = Math.floor(Math.random() * 100) - pokeballBonus - oakBonus;
         if (chance <= this.enemyPokemon().catchRate) {
             this.catchPokemon();
-<<<<<<< HEAD
             GameHelper.incrementObservable(player.statistics.pokemonCaptured);
-
-=======
->>>>>>> 6a112a1e
         }
         this.catching(false);
     }
