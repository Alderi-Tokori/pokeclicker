--- conflicted
+++ resolved
@@ -137,16 +137,9 @@
 
     public static gainEnergyThroughItem(item: GameConstants.EnergyRestoreSize) {
         // Restore a percentage of maximum energy
-<<<<<<< HEAD
-        let gain = this.calculateItemEffect(item);
-        gain = Math.min(gain, player._maxMineEnergy() - player._mineEnergy());
-
-        player._mineEnergy(player._mineEnergy() + gain);
-=======
         let effect: number = GameConstants.EnergyRestoreEffect[GameConstants.EnergyRestoreSize[item]];
         let gain = Math.min(this.getMaxEnergy() - this.energy, effect * this.getMaxEnergy());
         this.energy = this.energy + gain;
->>>>>>> 0d47f48d
         Notifier.notify("You restored " + gain + " mining energy!", GameConstants.NotificationOption.success);
     }
 
@@ -192,12 +185,11 @@
         }
     }
 
-<<<<<<< HEAD
     public static calculateItemEffect(item: GameConstants.EnergyRestoreSize) {
         let effect: number = GameConstants.EnergyRestoreEffect[GameConstants.EnergyRestoreSize[item]];
         return effect * player._maxMineEnergy();
     }
-=======
+
     public static load(saveObject: object): void {
         if (!saveObject) {
             console.log("Underground not loaded.");
@@ -235,7 +227,6 @@
         this._energy(value);
     }
 
->>>>>>> 0d47f48d
 }
 
 $(document).ready(function () {
