class Underground {
    public static saveKey: string = "underground";

    public static itemSelected;
    public static energyTick: KnockoutObservable<number> = ko.observable(60);
    public static counter: number = 0;

    private static _energy: KnockoutObservable<number> = ko.observable(0);
    public static upgradeList: Array<Upgrade> = [];

    public static getMaxEnergy() {
        return Underground.BASE_ENERGY_MAX + this.getUpgrade(Underground.Upgrades.Energy_Max).calculateBonus();
    }

    public static getMaxItems() {
        return Underground.BASE_ITEMS_MAX + this.getUpgrade(Underground.Upgrades.Items_Max).calculateBonus();
    }

    public static getEnergyGain() {
        return Underground.BASE_ENERGY_GAIN + this.getUpgrade(Underground.Upgrades.Energy_Gain).calculateBonus();
    }

    public static getEnergyRegenTime() {
        return Underground.BASE_ENERGY_REGEN_TIME - this.getUpgrade(Underground.Upgrades.Energy_Regen_Time).calculateBonus();
    }

    public static getDailyDealsMax() {
        return Underground.BASE_DAILY_DEALS_MAX + this.getUpgrade(Underground.Upgrades.Daily_Deals_Max).calculateBonus();
    }


    static getUpgrade(upgrade: Underground.Upgrades) {
        for (let i = 0; i < this.upgradeList.length; i++) {
            if (this.upgradeList[i].name == upgrade) {
                return this.upgradeList[i];
            }
        }
    }

    public static showMine() {
        let html = "";
        let itemsFound = "Mine.itemsFound() + '/' + Mine.itemsBuried + ' items found'";
        html += "</div>";
        for (let i = 0; i < Mine.grid.length; i++) {
            html += "<div class='row'>";
            for (var j = 0; j < Mine.grid[0].length; j++) {
                html += Underground.mineSquare(Mine.grid[i][j](), i, j);
            }
            html += "</div>";
        }

        html += "<div class='row'>";
        html += "<button onClick='Mine.toolSelected(Mine.Tool.Hammer)' class='btn btn-danger'>Hammer (" + Underground.HAMMER_ENERGY + " energy)</button>";
        html += "<button onClick='Mine.toolSelected(Mine.Tool.Chisel)' class='btn btn-info'>Chisel (" + Underground.CHISEL_ENERGY + " energy)</button>";
        html += "<h3 data-bind='text: Mine.itemsFound()+" + '"/"' + "+Mine.itemsBuried+" + '" items found"' + "'></h3>";
        html += "</div>";
        $("#mineBody").html(html);
    }

    private static mineSquare(amount: number, i: number, j: number): string {
        if (Mine.rewardGrid[i][j] != 0 && Mine.grid[i][j]() === 0) {
            Mine.rewardGrid[i][j].revealed = 1;
            return "<img src='assets/images/underground/" + Mine.rewardGrid[i][j].value + "/" + Mine.rewardGrid[i][j].value + "-" + Mine.rewardGrid[i][j].y + "-" + Mine.rewardGrid[i][j].x + ".png' data-bind='css: Underground.rewardCssClass' data-i='" + i + "' data-j='" + j + "'>";
        } else {
            return "<div data-bind='css: Underground.calculateCssClass(" + i + "," + j + ")()' data-i='" + i + "' data-j='" + j + "'></div>";
        }
    }

    public static calculateCssClass(i: number, j: number): KnockoutComputed<string> {
        return ko.computed(function () {
            return "col-sm-1 rock" + Math.max(Mine.grid[i][j](), 0) + " mineSquare " + Mine.Tool[Mine.toolSelected()] + "Selected";
        }, this, {
            disposeWhen: function () {
                if (Mine.grid[i][j]() == 0) {
                    if (Mine.rewardGrid[i][j] != 0 && Mine.rewardGrid[i][j].revealed != 1) {
                        Mine.rewardGrid[i][j].revealed = 1;
                        $("div[data-i=" + i + "][data-j=" + j + "]").replaceWith("<img src='assets/images/underground/" + Mine.rewardGrid[i][j].value + "/" + Mine.rewardGrid[i][j].value + "-" + Mine.rewardGrid[i][j].y + "-" + Mine.rewardGrid[i][j].x + ".png' data-bind='css: Underground.rewardCssClass' data-i='" + i + "' data-j='" + j + "'>")
                        ko.applyBindings(null, $("img[data-i=" + i + "][data-j=" + j + "]")[0])
                        Mine.checkItemsRevealed();
                    }
                }
                return false
            },
        })
    }

    private static rewardCssClass: KnockoutComputed<string> = ko.pureComputed(function () {
        return "col-sm-1 mineReward mineSquare " + Mine.Tool[Mine.toolSelected()] + "Selected";
    });

    public static gainMineItem(id: number, num: number = 1) {
        let index = player.mineInventoryIndex(id);
        let item = Underground.getMineItemById(id);
<<<<<<< HEAD

        if (item.isStone()) {
            let evostone = ItemList[item.valueType];
            if (evostone instanceof EvolutionStone) {
                evostone.buy(num)
            } else {
                console.log("Error getting evolution stone", num, id, item)
                Notifier.notify("Error getting evolution stone", GameConstants.NotificationOption.warning)
            }
=======
        
        if(item.isStone()){
            let evostone: EvolutionStone = ItemList[item.valueType];
            evostone.buy(num);
>>>>>>> bb1a726c
            return;
        }

        if (index == -1) {

            let tempItem = {
                name: item.name,
                amount: ko.observable(num),
                id: id,
                value: item.value,
                valueType: item.valueType
            };
            player._mineInventory.push(tempItem);
        } else {
            let amt = player._mineInventory()[index].amount()
            player._mineInventory()[index].amount(amt + num);
        }
    }

    public static getMineItemById(id: number): UndergroundItem {
        for (let item of UndergroundItem.list) {
            if (item.id == id) {
                return item;
            }
        }
    }

    public static gainEnergy() {
        if (this.energy < this.getMaxEnergy()) {
            let multiplier = 1;
            if (OakItemRunner.isActive(GameConstants.OakItem.Cell_Battery)) {
                multiplier += (OakItemRunner.calculateBonus(GameConstants.OakItem.Cell_Battery) / 100);
            }
            this.energy = Math.min(this.getMaxEnergy(), this.energy + (multiplier * this.getEnergyGain()));
            if (this.energy === this.getMaxEnergy()) {
                Notifier.notify("Your mining energy has reached maximum capacity!", GameConstants.NotificationOption.success);
            }
        }
    }

    public static gainEnergyThroughItem(item: GameConstants.EnergyRestoreSize) {
        // Restore a percentage of maximum energy
        let effect: number = GameConstants.EnergyRestoreEffect[GameConstants.EnergyRestoreSize[item]];
        let gain = Math.min(this.getMaxEnergy() - this.energy, effect * this.getMaxEnergy());
        this.energy = this.energy + gain;
        Notifier.notify("You restored " + gain + " mining energy!", GameConstants.NotificationOption.success);
    }

    public static sellMineItem(id: number) {
        for (let i = 0; i < player._mineInventory().length; i++) {
            let item = player._mineInventory()[i];
            if (item.id == id) {
                if (item.amount() > 0) {
                    let success = Underground.gainProfit(item);
                    if (success) {
                        let amt = item.amount();
                        player._mineInventory()[i].amount(amt - 1);
                    }
                    return;
                }
            }
        }
    }

    private static gainProfit(item: UndergroundItem): boolean {
        let success = true;
        switch (item.valueType) {
            case "Diamond":
                player.diamonds += item.value;
                break;
            case "Mine Egg":
                success = player.gainEgg(BreedingHelper.createFossilEgg(item.name));
                break;
            default:
                let type = item.valueType.charAt(0).toUpperCase() + item.valueType.slice(1); //Capitalizes string
                let typeNum = GameConstants.PokemonType[type];
                player._shardsCollected[typeNum](player._shardsCollected[typeNum]() + GameConstants.PLATE_VALUE);
        }
        return success;
    }

    public static openUndergroundModal() {
        if (player.hasKeyItem("Explorer kit")) {
            Game.gameState(GameConstants.GameState.paused);
            $('#mineModal').modal('show');
        } else {
            Notifier.notify("You do not have access to that location", GameConstants.NotificationOption.warning);
        }
    }

    public static load(saveObject: object): void {
        if (!saveObject) {
            console.log("Underground not loaded.");
            return;
        }

        let upgrades = saveObject['upgrades'];
        for (let item in Underground.Upgrades) {
            if (isNaN(Number(item))) {
                Underground.getUpgrade((<any>Underground.Upgrades)[item]).level = upgrades[item] || 0;
            }
        }
        this.energy = saveObject['energy'] || 0;
    }

    public static save(): object {
        let undergroundSave = {};
        let upgradesSave = {};
        for (let item in Underground.Upgrades) {
            if (isNaN(Number(item))) {
                upgradesSave[item] = Underground.getUpgrade((<any>Underground.Upgrades)[item]).level;
            }
        }
        undergroundSave['upgrades'] = upgradesSave;
        undergroundSave['energy'] = this.energy;
        return undergroundSave;
    }

    // Knockout getters/setters
    static get energy(): number {
        return this._energy();
    }

    static set energy(value) {
        this._energy(value);
    }

}

$(document).ready(function () {
    $("body").on('click', '.mineSquare', function () {
        Mine.click(parseInt(this.dataset.i), parseInt(this.dataset.j));
    });

    $('#mineModal').on('hide.bs.modal', function () {
        if (player.route() == 11) {
            Game.gameState(GameConstants.GameState.fighting);
        } else {
            MapHelper.moveToRoute(11, GameConstants.Region.kanto);
        }
    });
});

namespace Underground {
    export enum Upgrades {
        Energy_Max,
        Items_Max,
        Energy_Gain,
        Energy_Regen_Time,
        Daily_Deals_Max
    }

    export const BASE_ENERGY_MAX = 50;
    export const BASE_ITEMS_MAX = 3;
    export const BASE_ENERGY_GAIN = 3;
    export const BASE_ENERGY_REGEN_TIME = 60;
    export const BASE_DAILY_DEALS_MAX = 3;

    export const HAMMER_ENERGY = 3;
    export const CHISEL_ENERGY = 1;
}<|MERGE_RESOLUTION|>--- conflicted
+++ resolved
@@ -91,22 +91,10 @@
     public static gainMineItem(id: number, num: number = 1) {
         let index = player.mineInventoryIndex(id);
         let item = Underground.getMineItemById(id);
-<<<<<<< HEAD
-
-        if (item.isStone()) {
-            let evostone = ItemList[item.valueType];
-            if (evostone instanceof EvolutionStone) {
-                evostone.buy(num)
-            } else {
-                console.log("Error getting evolution stone", num, id, item)
-                Notifier.notify("Error getting evolution stone", GameConstants.NotificationOption.warning)
-            }
-=======
-        
+
         if(item.isStone()){
             let evostone: EvolutionStone = ItemList[item.valueType];
             evostone.buy(num);
->>>>>>> bb1a726c
             return;
         }
 
