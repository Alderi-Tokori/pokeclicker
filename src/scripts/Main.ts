///<reference path="wildBattle/RouteHelper.ts"/>
///<reference path="Battle.ts"/>
/**
 * Start the game when all html elements are loaded.
 */
let player;
const debug = false;

document.addEventListener("DOMContentLoaded", function (event) {
    OakItemRunner.initialize();
    UndergroundItem.initialize();
    let game: Game = new Game();
    // DungeonRunner.initializeDungeon(dungeonList["Viridian Forest"]);
    game.start();

    $(document).ready(function () {
        $('[data-toggle="tooltip"]').tooltip();
    });

    Notifier.notify("Game loaded", GameConstants.NotificationOption.info);

    ko.bindingHandlers.tooltip = {
        init: function (element, valueAccessor) {
            let local = ko.utils.unwrapObservable(valueAccessor()),
                options = {};

            ko.utils.extend(options, ko.bindingHandlers.tooltip.options);
            ko.utils.extend(options, local);

            $(element).tooltip(options);

            ko.utils.domNodeDisposal.addDisposeCallback(element, function () {
                // $(element).tooltip("destroy");
            });
        },
        options: {
            placement: "bottom",
            trigger: "click"
        }
    };

    PokedexHelper.populateTypeFilters();
    PokedexHelper.updateList();

    ko.applyBindings(game);
    ko.options.deferUpdates = true;
});

/**
 * Main game class.
 */
class Game {
    interval;
    undergroundCounter: number;
    farmCounter: number;
    public static achievementCounter: number = 0;

    public static gameState: KnockoutObservable<GameConstants.GameState> = ko.observable(GameConstants.GameState.fighting);

    constructor() {
        (<any>window).player = Save.load();
        KeyItemHandler.initialize();
        AchievementHandler.initialize();
        player.gainKeyItem("Coin case", true);
        player.gainKeyItem("Teachy tv", true);
        player.gainKeyItem("Pokeball bag", true);
    }

    start() {
        player.region = GameConstants.Region.kanto;
        this.load();

        this.interval = setInterval(this.gameTick, GameConstants.TICK_TIME);
    }

    stop() {
        clearTimeout(this.interval);
    }

    gameTick() {
        // Update tick counters
        this.undergroundCounter += GameConstants.TICK_TIME;
        this.farmCounter += GameConstants.TICK_TIME;
        Game.achievementCounter += GameConstants.TICK_TIME;
        if(Game.achievementCounter > GameConstants.ACHIEVEMENT_TICK){
            Game.achievementCounter = 0;
            AchievementHandler.checkAchievements();
        }
        Save.counter += GameConstants.TICK_TIME;
        Underground.counter += GameConstants.TICK_TIME;



        switch (Game.gameState()) {
            case GameConstants.GameState.fighting: {
                Battle.counter += GameConstants.TICK_TIME;
                if (Battle.counter > GameConstants.BATTLE_TICK) {
                    Battle.tick();
                }
                break;
            }
            case GameConstants.GameState.gym: {
                GymBattle.counter += GameConstants.TICK_TIME;
                if (GymBattle.counter > GameConstants.BATTLE_TICK) {
                    GymBattle.tick();
                }
                GymRunner.tick();
                break;
            }
            case GameConstants.GameState.dungeon: {
                DungeonBattle.counter += GameConstants.TICK_TIME;
                if (DungeonBattle.counter > GameConstants.BATTLE_TICK) {
                    DungeonBattle.tick();
                }
                DungeonRunner.tick();
                break;
            }
        }

        if (Save.counter > GameConstants.SAVE_TICK) {
            Save.store(player);
        }

        if (Underground.counter > GameConstants.UNDERGROUND_TICK) {
            Underground.energyTick( Math.max(0, Underground.energyTick() - 1) );
            if (Underground.energyTick() == 0) {
                Underground.gainEnergy();
                Underground.energyTick(player._mineEnergyRegenTime());
            }
            Underground.counter = 0;
        }
    }

    save() {

    }

    load() {
        OakItemRunner.loadOakItems();
        Battle.generateNewEnemy();
<<<<<<< HEAD
        Safari.load();
=======
        Save.loadMine();
        Underground.energyTick(player._mineEnergyRegenTime())
        DailyDeal.generateDeals(player.maxDailyDeals, new Date());
>>>>>>> 1162ec48
    }
}<|MERGE_RESOLUTION|>--- conflicted
+++ resolved
@@ -138,12 +138,9 @@
     load() {
         OakItemRunner.loadOakItems();
         Battle.generateNewEnemy();
-<<<<<<< HEAD
         Safari.load();
-=======
         Save.loadMine();
         Underground.energyTick(player._mineEnergyRegenTime())
         DailyDeal.generateDeals(player.maxDailyDeals, new Date());
->>>>>>> 1162ec48
     }
 }