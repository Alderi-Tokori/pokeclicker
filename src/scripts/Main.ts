--- conflicted
+++ resolved
@@ -84,13 +84,6 @@
         player.gainKeyItem("Coin case", true);
         player.gainKeyItem("Teachy tv", true);
         player.gainKeyItem("Pokeball bag", true);
-<<<<<<< HEAD
-    }
-
-    start() {
-=======
-        player.region = GameConstants.Region.kanto;
->>>>>>> 186b6c8e
         this.load();
     }
 
