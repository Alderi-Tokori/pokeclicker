class DungeonGuide {
    public trainerSprite = 0;
    public hired: KnockoutObservable<boolean> = ko.observable(false).extend({ boolean: null });
    public tooltip: KnockoutComputed<string>;
    public ticks = 0;
    public index = 0;

    constructor(
        public name: string,
        public description: string,
        public cost: Array<[number, GameConstants.Currency]>,
        public fixedCost: Array<Amount>,
        public interval: number, // how often they take a step in ms
        public walk: () => void,
        public interact: () => void,
        public unlockRequirement?: Requirement | MultiRequirement | OneFromManyRequirement,
        trainerSprite?: number
    ) {
        SeededRand.seed(parseInt(this.name, 36));
        this.trainerSprite = trainerSprite ?? SeededRand.intBetween(0, 118);
    }

    start() {
        DungeonRunner.map.playerMoved(true);
        GameHelper.incrementObservable(DungeonGuides.clears, -1);
        GameHelper.incrementObservable(App.game.statistics.dungeonGuideAttempts[this.index]);
    }

    tick() {
        this.ticks += GameConstants.DUNGEON_TICK;
        if (this.ticks >= this.interval) {
            this.ticks = 0;
            try {
                this.walk();
<<<<<<< HEAD
                this.interact();
=======

                // Interact with the current tile
                switch (DungeonRunner.map.currentTile().type()) {
                    case GameConstants.DungeonTileType.chest:
                    case GameConstants.DungeonTileType.boss:
                    case GameConstants.DungeonTileType.ladder:
                        DungeonRunner.handleInteraction();
                        break;
                }
>>>>>>> c082895d
            } catch (e) {
                console.error('Dungeon Guide failed to walk correctly:\n', e);
            }
        }
    }

    end() {
        // Check if more clears already paid for
        if (DungeonGuides.clears() > 0) {
            // Need to reset the map
            DungeonRunner.map.board([]);
            DungeonRunner.initializeDungeon(player.town.dungeon);
        } else {
            // No more clears, fire the guide, reset clears to 1 for modal
            this.fire();
        }

    }

    isUnlocked(): boolean {
        return this.unlockRequirement?.isCompleted() ?? true;
    }

    calcCost(clears, price, region): Amount[] {
        const costs = [];
        let discount = clears ** 0.975;
        discount /= clears;
        this.cost.forEach(([multiplier, currency]) => {
            costs.push(new Amount(Math.round((price * clears * discount) ** (1 - region / 100)) * multiplier, currency));
        });
        this.fixedCost.forEach((cost) => {
            const newCost = {...cost};
            newCost.amount = Math.round(cost.amount * clears * discount);
            costs.push(new Amount(newCost.amount, newCost.currency));
        });
        return costs;
    }

    hire(): void {
        Notifier.notify({
            title: `[DUNGEON GUIDE] <img src="assets/images/profile/trainer-${this.trainerSprite}.png" height="24px" class="pixelated"/> ${this.name}`,
            message: 'Thanks for hiring me,\nI won\'t let you down!',
            type: NotificationConstants.NotificationOption.success,
            timeout: 30 * GameConstants.SECOND,
        });
        DungeonGuides.hired(this);
    }

    fire(): void {
        Notifier.notify({
            title: `[DUNGEON GUIDE] <img src="assets/images/profile/trainer-${this.trainerSprite}.png" height="24px" class="pixelated"/> ${this.name}`,
            message: 'Thanks for the work.\nLet me know when you\'re hiring again!',
            type: NotificationConstants.NotificationOption.info,
            timeout: 30 * GameConstants.SECOND,
        });
        // Hide modals
        $('.modal.show').modal('hide');
        // Reset our clears
        DungeonGuides.clears(1);
        DungeonGuides.hired(null);
    }
}

class DungeonGuides {
    public static list: DungeonGuide[] = [];

    public static add(guide: DungeonGuide) {
        guide.index = this.list.length;
        this.list.push(guide);
    }

    public static available: KnockoutComputed<DungeonGuide[]> = ko.pureComputed(() => DungeonGuides.list.filter(f => f.isUnlocked()));
    public static selected: KnockoutObservable<number> = ko.observable(0).extend({ numeric: 0 });
    public static hired: KnockoutObservable<DungeonGuide> = ko.observable(null);
    public static clears: KnockoutObservable<number> = ko.observable(1).extend({ numeric: 0 });

    public static startDungeon(): void {
        // Add steps and attack based on efficiency
        this.hired()?.start();
    }

    public static endDungeon(): void {
        this.hired()?.end();
    }

    public static calcCost(): Amount[] {
        return this.list[this.selected()].calcCost(this.clears(), player.town.dungeon.tokenCost, player.region);
    }

    public static calcDungeonCost(): Amount {
        return new Amount(player.town.dungeon.tokenCost * this.clears(), GameConstants.Currency.dungeonToken);
    }

    public static canAfford(): boolean {
        const costs = {
            [GameConstants.Currency.dungeonToken]: this.calcDungeonCost(),
        };
        this.calcCost().forEach((cost) => {
            const tempAmount = costs[cost.currency] ?? new Amount(0, cost.currency);
            tempAmount.amount += cost.amount;
            costs[cost.currency] = tempAmount;
        });
        return Object.values(costs).every((cost) => App.game.wallet.hasAmount(cost));
    }

    public static hire(): void {
        const guide = this.list[this.selected()];
        // Check player has enough currency
        if (!this.canAfford()) {
            Notifier.notify({
                title: `[DUNGEON GUIDE] <img src="assets/images/profile/trainer-${guide.trainerSprite}.png" height="24px" class="pixelated"/> ${guide.name}`,
                message: 'You can\'t currently afford to hire me...',
                type: NotificationConstants.NotificationOption.warning,
                timeout: 30 * GameConstants.SECOND,
            });
            return;
        }
        // Charge the player
        this.calcCost().forEach((cost) => App.game.wallet.loseAmount(cost));
        App.game.wallet.loseAmount(this.calcDungeonCost());
        // Hide modals
        $('.modal.show').modal('hide');
        // Hire the guide
        guide.hire();
        // Start the dungeon
        DungeonRunner.initializeDungeon(player.town.dungeon);
    }

    public static getRandomWeightedNearbyTile(nearbyTiles: DungeonTile[]): DungeonTile {
        const weightedTiles = nearbyTiles.map(t => {
            let weight = 0.5;
            weight += !t.isVisited ? 1.5 : 0;
            weight += [GameConstants.DungeonTileType.enemy].includes(t.type()) ? 1 : 0;
            weight += [GameConstants.DungeonTileType.chest].includes(t.type()) ? 2 : 0;
            weight += [GameConstants.DungeonTileType.boss, GameConstants.DungeonTileType.ladder].includes(t.type()) ? 4 : 0;
            return weight;
        });
        return Rand.fromWeightedArray(nearbyTiles, weightedTiles);
    }
}

// Note: Trainer sprite is (seeded) randomly generated, or can be set manually, please make sure it kind of matches the name
DungeonGuides.add(new DungeonGuide('Jimmy', 'Doesn\'t really know their way around a dungeon, but gives it their best try!',
    [[4, GameConstants.Currency.money]], [],
    0.1,
    () => {
        // Auto dungeoneer
        if (!(DungeonRunner.fighting() || DungeonBattle.catching() || DungeonRunner.fightingBoss())) {
            const curFloor = DungeonRunner.map.playerPosition().floor;

            const enemyTiles = [];
            const chestTiles = [];
            const bossTiles = [];
            const ladderTiles = [];
            const visitedTiles = [];
            const invisibleTiles = [];
            const unaccessibleTiles = [];
            for (let i = 0; i < DungeonRunner.map.board()[curFloor].length; i++) {
                for (let j = 0; j < DungeonRunner.map.board()[curFloor][i].length; j++) {
                    const curCoords = new Point(j, i, curFloor);

                    if (DungeonRunner.map.board()[curFloor][i][j].isVisible) {
                        const curCoordsType = DungeonRunner.map.board()[curFloor][i][j].type();

                        if (curCoordsType === GameConstants.DungeonTileType.chest) {
                            chestTiles.push(curCoords);
                        } else if (curCoordsType === GameConstants.DungeonTileType.boss) {
                            bossTiles.push(curCoords);
                        } else if (curCoordsType === GameConstants.DungeonTileType.enemy) {
                            enemyTiles.push(curCoords);
                        } else if (curCoordsType === GameConstants.DungeonTileType.ladder) {
                            ladderTiles.push(curCoords);
                        }

                        if (DungeonRunner.map.board()[curFloor][i][j].isVisited) {
                            visitedTiles.push(curCoords);
                        }
                    } else {
                        invisibleTiles.push(curCoords);
                    }

                    if (!(DungeonRunner.map.hasAccessToTile(curCoords))) {
                        unaccessibleTiles.push(curCoords);
                    }
                }
            }

            if (!DungeonRunner.dungeon.mustFarmMinions()) {
                // On va vers le boss ou l'échelle si on les voit
                // Sinon, on va chercher un coffre si on en voit pour dévoiler la carte
                // Sinon, on explore le donjon
                if (bossTiles.length > 0 || ladderTiles.length > 0) {
                    if (DungeonRunner.map.currentTile().type() === GameConstants.DungeonTileType.boss || DungeonRunner.map.currentTile().type() === GameConstants.DungeonTileType.ladder) {
                        DungeonRunner.handleInteraction();
                    } else {
                        const electedCoordinates = electOptimalCoordsTowardTiles([...bossTiles, ...ladderTiles], visitedTiles);

                        DungeonRunner.map.moveToCoordinates(electedCoordinates.x, electedCoordinates.y);
                    }
                } else if ((chestTiles.length + DungeonRunner.chestsOpenedPerFloor[curFloor]) >= Math.floor(DungeonRunner.map.floorSizes[curFloor] / 3)) {
                    if (DungeonRunner.map.currentTile().type() === GameConstants.DungeonTileType.chest) {
                        DungeonRunner.handleInteraction();
                    } else {
                        const electedCoordinates = electOptimalCoordsTowardTiles(chestTiles, visitedTiles);

                        DungeonRunner.map.moveToCoordinates(electedCoordinates.x, electedCoordinates.y);
                    }
                } else {
                    const electedCoordinates = electOptimalCoordinatesToExplore();

                    DungeonRunner.map.moveToCoordinates(electedCoordinates.x, electedCoordinates.y);
                }
            } else {
                // On explore le donjon tant qu'il y a des tiles non découvertes
                // Puis on va affronter tous les ennemis
                // Puis on va ouvrir les coffres
                // Puis on va affronter le boss ou on va à l'échelle
                if (invisibleTiles.length > 0) {
                    const electedCoordinates = electOptimalCoordinatesToExplore();

                    DungeonRunner.map.moveToCoordinates(electedCoordinates.x, electedCoordinates.y);
                } else if (enemyTiles.length > 0) {
                    const electedCoordinates = electOptimalCoordsTowardTiles(enemyTiles, visitedTiles);

                    DungeonRunner.map.moveToCoordinates(electedCoordinates.x, electedCoordinates.y);
                } else if (chestTiles.length > 0) {
                    if (DungeonRunner.map.currentTile().type() === GameConstants.DungeonTileType.chest) {
                        DungeonRunner.handleInteraction();
                    } else {
                        const electedCoordinates = electOptimalCoordsTowardTiles(chestTiles, visitedTiles);

                        DungeonRunner.map.moveToCoordinates(electedCoordinates.x, electedCoordinates.y);
                    }
                } else {
                    if (DungeonRunner.map.currentTile().type() === GameConstants.DungeonTileType.boss || DungeonRunner.map.currentTile().type() === GameConstants.DungeonTileType.ladder) {
                        DungeonRunner.handleInteraction();
                    } else {
                        const electedCoordinates = electOptimalCoordsTowardTiles([...bossTiles, ...ladderTiles], visitedTiles);

                        DungeonRunner.map.moveToCoordinates(electedCoordinates.x, electedCoordinates.y);
                    }
                }
            }
        }
    },
    () => {
        return;
    }
));


DungeonGuides.add(new DungeonGuide('Timmy', 'Can smell when there is a treasure chest on a tile near them!',
    [[4, GameConstants.Currency.money],[1, GameConstants.Currency.dungeonToken]], [],
    2000,
    () => {
        // Get current position
        const pos = DungeonRunner.map.playerPosition();
        const nearbyTiles = DungeonRunner.map.nearbyTiles(pos);

        // Check if any tiles within 3 spaces contain a chest
        const treasureTiles = DungeonRunner.map.board()[pos.floor].flat().filter(t => t.type() == GameConstants.DungeonTileType.chest);
        if (treasureTiles.length) {
            const paths = treasureTiles.map(t => DungeonRunner.map.findShortestPath(pos, t.position)).filter(t => t.length <= 3);
            if (paths?.length) {
                const shortestPath = Math.min(...paths.map(p => p.length));
                const path = Rand.fromArray(paths.filter(p => p.length == shortestPath));
                // We found some treasure, move to it
                DungeonRunner.map.moveToTile(path[0]);
                return;
            }
        }

        // We didn't find what we were looking for, We just want to move weighted randomly
        const randomTile = DungeonGuides.getRandomWeightedNearbyTile(nearbyTiles);
        DungeonRunner.map.moveToTile(randomTile.position);
    },
    () => {
        // Interact with the current tile
        switch (DungeonRunner.map.currentTile().type()) {
            case GameConstants.DungeonTileType.chest:
            case GameConstants.DungeonTileType.boss:
                DungeonRunner.handleInteraction();
                break;
            case GameConstants.DungeonTileType.ladder:
                DungeonRunner.handleInteraction();
                DungeonRunner.map.playerMoved(true);
                break;
        }
    }, new MaxRegionRequirement(GameConstants.Region.johto)));

DungeonGuides.add(new DungeonGuide('Shelly', 'Prefers to explore the unknown!',
    [[4, GameConstants.Currency.money],[4, GameConstants.Currency.dungeonToken]], [new Amount(5, GameConstants.Currency.questPoint)],
    1500,
    () => {
        // Get current position
        const pos = DungeonRunner.map.playerPosition();
        const nearbyTiles = DungeonRunner.map.nearbyTiles(pos);

        // Check if any tiles within 3 spaces are unexplored
        const unexploredTiles = DungeonRunner.map.board()[pos.floor].flat().filter(t => !t.isVisited);
        if (unexploredTiles.length) {
            const paths = unexploredTiles.map(t => DungeonRunner.map.findShortestPath(pos, t.position)).filter(t => t.length <= 3);
            if (paths?.length) {
                const shortestPath = Math.min(...paths.map(p => p.length));
                const path = Rand.fromArray(paths.filter(p => p.length == shortestPath));
                // We found an unexplored tile, move to it
                DungeonRunner.map.moveToTile(path[0]);
                return;
            }
        }

        // We didn't find what we were looking for, We just want to move weighted randomly
        const randomTile = DungeonGuides.getRandomWeightedNearbyTile(nearbyTiles);
        DungeonRunner.map.moveToTile(randomTile.position);
    },
    () => {
        // Interact with the current tile
        switch (DungeonRunner.map.currentTile().type()) {
            case GameConstants.DungeonTileType.chest:
            case GameConstants.DungeonTileType.boss:
                DungeonRunner.handleInteraction();
                break;
            case GameConstants.DungeonTileType.ladder:
                DungeonRunner.handleInteraction();
                DungeonRunner.map.playerMoved(true);
                break;
        }
    }, new MaxRegionRequirement(GameConstants.Region.hoenn)));

DungeonGuides.add(new DungeonGuide('Angeline', 'Can find treasure anywhere, loves to explore new areas!',
    [[15, GameConstants.Currency.money],[10, GameConstants.Currency.dungeonToken]], [new Amount(1, GameConstants.Currency.diamond)],
    1000,
    () => {
        // Get current position
        const pos = DungeonRunner.map.playerPosition();
        const nearbyTiles = DungeonRunner.map.nearbyTiles(pos);

        // Look for any unopened chest
        const treasureTiles = DungeonRunner.map.board()[pos.floor].flat().filter(t => t.type() == GameConstants.DungeonTileType.chest);
        if (treasureTiles.length) {
            const paths = treasureTiles.map(t => DungeonRunner.map.findShortestPath(pos, t.position));
            if (paths?.length) {
                const shortestPath = Math.min(...paths.map(p => p.length));
                const path = Rand.fromArray(paths.filter(p => p.length == shortestPath));
                // We found some treasure, move to it
                DungeonRunner.map.moveToTile(path[0]);
                return;
            }
        }

        // Look for any unexplored areas
        const unexploredTiles = DungeonRunner.map.board()[pos.floor].flat().filter(t => !t.isVisited);
        if (unexploredTiles.length) {
            const paths = unexploredTiles.map(t => DungeonRunner.map.findShortestPath(pos, t.position));
            if (paths?.length) {
                const shortestPath = Math.min(...paths.map(p => p.length));
                const path = Rand.fromArray(paths.filter(p => p.length == shortestPath));
                // We found an unexplored tile, move to it
                DungeonRunner.map.moveToTile(path[0]);
                return;
            }
        }

        // We didn't find what we were looking for, We just want to move weighted randomly
        const randomTile = DungeonGuides.getRandomWeightedNearbyTile(nearbyTiles);
        DungeonRunner.map.moveToTile(randomTile.position);
    },
    () => {
        // Interact with the current tile
        switch (DungeonRunner.map.currentTile().type()) {
            case GameConstants.DungeonTileType.chest:
            case GameConstants.DungeonTileType.boss:
                DungeonRunner.handleInteraction();
                break;
            case GameConstants.DungeonTileType.ladder:
                DungeonRunner.handleInteraction();
                DungeonRunner.map.playerMoved(true);
                break;
        }
    }, new MaxRegionRequirement(GameConstants.Region.kalos)));

DungeonGuides.add(new DungeonGuide('Georgia', 'Knows the path to the boss, avoids random encounters when possible.',
    [[20, GameConstants.Currency.money],[20, GameConstants.Currency.dungeonToken]], [new Amount(2, GameConstants.Currency.diamond)],
    900,
    () => {
        // Get current position
        const pos = DungeonRunner.map.playerPosition();
        const nearbyTiles = DungeonRunner.map.nearbyTiles(pos);

        const bossPosition = DungeonRunner.map.board()[pos.floor].flat().find(t => t.type() == GameConstants.DungeonTileType.boss)?.position;
        const ladderPosition = DungeonRunner.map.board()[pos.floor].flat().find(t => t.type() == GameConstants.DungeonTileType.ladder)?.position;

        // Shortest path to the boss avoiding enemies
        let path = bossPosition || ladderPosition ? DungeonRunner.map.findShortestPath(pos, bossPosition || ladderPosition, [GameConstants.DungeonTileType.enemy]) : [];
        // If no path avoiding enemies, then any path will do
        if (path?.length <= 1) {
            path = bossPosition || ladderPosition ? DungeonRunner.map.findShortestPath(pos, bossPosition || ladderPosition) : [];
        }

        if (path?.length) {
            // We found the boss or a ladder, move to it
            DungeonRunner.map.moveToTile(path[0]);
            return;
        }

        // We didn't find what we were looking for, We just want to move weighted randomly
        const randomTile = DungeonGuides.getRandomWeightedNearbyTile(nearbyTiles);
        DungeonRunner.map.moveToTile(randomTile.position);
    },
    () => {
        // Interact with the current tile
        switch (DungeonRunner.map.currentTile().type()) {
            case GameConstants.DungeonTileType.chest:
            case GameConstants.DungeonTileType.boss:
                DungeonRunner.handleInteraction();
                break;
            case GameConstants.DungeonTileType.ladder:
                DungeonRunner.handleInteraction();
                DungeonRunner.map.playerMoved(true);
                break;
        }
    }, new MaxRegionRequirement(GameConstants.Region.alola)));

DungeonGuides.add(new DungeonGuide('Drake', 'Knows the shortest path to the boss!',
    [[20, GameConstants.Currency.money],[20, GameConstants.Currency.dungeonToken]], [new Amount(3, GameConstants.Currency.diamond)],
    800,
    () => {
        // Get current position
        const pos = DungeonRunner.map.playerPosition();
        const nearbyTiles = DungeonRunner.map.nearbyTiles(pos);

        const bossPosition = DungeonRunner.map.board()[pos.floor].flat().find(t => t.type() == GameConstants.DungeonTileType.boss)?.position;
        const ladderPosition = DungeonRunner.map.board()[pos.floor].flat().find(t => t.type() == GameConstants.DungeonTileType.ladder)?.position;

        const path = bossPosition || ladderPosition ? DungeonRunner.map.findShortestPath(pos, bossPosition || ladderPosition) : [];

        if (path?.length) {
            // We found the boss or a ladder, move to it
            DungeonRunner.map.moveToTile(path[0]);
            return;
        }

        // We didn't find what we were looking for, We just want to move weighted randomly
        const randomTile = DungeonGuides.getRandomWeightedNearbyTile(nearbyTiles);
        DungeonRunner.map.moveToTile(randomTile.position);
    },
    () => {
        // Interact with the current tile
        switch (DungeonRunner.map.currentTile().type()) {
            case GameConstants.DungeonTileType.chest:
            case GameConstants.DungeonTileType.boss:
                DungeonRunner.handleInteraction();
                break;
            case GameConstants.DungeonTileType.ladder:
                DungeonRunner.handleInteraction();
                DungeonRunner.map.playerMoved(true);
                break;
        }
    }, new MaxRegionRequirement(GameConstants.Region.galar)));<|MERGE_RESOLUTION|>--- conflicted
+++ resolved
@@ -32,19 +32,7 @@
             this.ticks = 0;
             try {
                 this.walk();
-<<<<<<< HEAD
                 this.interact();
-=======
-
-                // Interact with the current tile
-                switch (DungeonRunner.map.currentTile().type()) {
-                    case GameConstants.DungeonTileType.chest:
-                    case GameConstants.DungeonTileType.boss:
-                    case GameConstants.DungeonTileType.ladder:
-                        DungeonRunner.handleInteraction();
-                        break;
-                }
->>>>>>> c082895d
             } catch (e) {
                 console.error('Dungeon Guide failed to walk correctly:\n', e);
             }
@@ -326,11 +314,8 @@
         switch (DungeonRunner.map.currentTile().type()) {
             case GameConstants.DungeonTileType.chest:
             case GameConstants.DungeonTileType.boss:
-                DungeonRunner.handleInteraction();
-                break;
             case GameConstants.DungeonTileType.ladder:
                 DungeonRunner.handleInteraction();
-                DungeonRunner.map.playerMoved(true);
                 break;
         }
     }, new MaxRegionRequirement(GameConstants.Region.johto)));
@@ -417,11 +402,8 @@
         switch (DungeonRunner.map.currentTile().type()) {
             case GameConstants.DungeonTileType.chest:
             case GameConstants.DungeonTileType.boss:
-                DungeonRunner.handleInteraction();
-                break;
             case GameConstants.DungeonTileType.ladder:
                 DungeonRunner.handleInteraction();
-                DungeonRunner.map.playerMoved(true);
                 break;
         }
     }, new MaxRegionRequirement(GameConstants.Region.kalos)));
@@ -459,11 +441,8 @@
         switch (DungeonRunner.map.currentTile().type()) {
             case GameConstants.DungeonTileType.chest:
             case GameConstants.DungeonTileType.boss:
-                DungeonRunner.handleInteraction();
-                break;
             case GameConstants.DungeonTileType.ladder:
                 DungeonRunner.handleInteraction();
-                DungeonRunner.map.playerMoved(true);
                 break;
         }
     }, new MaxRegionRequirement(GameConstants.Region.alola)));
@@ -496,11 +475,8 @@
         switch (DungeonRunner.map.currentTile().type()) {
             case GameConstants.DungeonTileType.chest:
             case GameConstants.DungeonTileType.boss:
-                DungeonRunner.handleInteraction();
-                break;
             case GameConstants.DungeonTileType.ladder:
                 DungeonRunner.handleInteraction();
-                DungeonRunner.map.playerMoved(true);
                 break;
         }
     }, new MaxRegionRequirement(GameConstants.Region.galar)));