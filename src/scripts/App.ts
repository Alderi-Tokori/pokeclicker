--- conflicted
+++ resolved
@@ -21,52 +21,8 @@
             ko.options.deferUpdates = true;
 
             console.log(`[${GameConstants.formatDate(new Date())}] %cLoading Game Data..`, 'color:#8e44ad;font-weight:900;');
-<<<<<<< HEAD
-            // Needs to be loaded first so save data can be updated (specifically "player" data)
-            const update = new Update();
-            const multiplier = new Multiplier();
-
-            player = Save.load();
-            App.game = new Game(
-                update,
-                new Profile(),
-                new Breeding(multiplier),
-                new Pokeballs(),
-                new PokeballFilters(),
-                new Wallet(multiplier),
-                new KeyItems(),
-                new BadgeCase(),
-                new OakItems([20, 50, 100], multiplier),
-                new OakItemLoadouts(),
-                new PokemonCategories(),
-                new Party(multiplier),
-                new Gems(),
-                new Underground(),
-                new Farming(multiplier),
-                new LogBook(),
-                new RedeemableCodes(),
-                new Statistics(),
-                new Quests(),
-                new SpecialEvents(),
-                new Discord(),
-                new AchievementTracker(),
-                new Challenges(),
-                new BattleFrontier(),
-                multiplier,
-                new SaveReminder(),
-                new BattleCafeSaveObject(),
-                new DreamOrbController(),
-                new PurifyChamber(),
-                new WeatherApp(),
-                new ZMoves(),
-                new PokemonContest(),
-                false,
-                false
-            );
-=======
 
             App.game = new Game();
->>>>>>> 94b2af1a
 
             console.log(`[${GameConstants.formatDate(new Date())}] %cGame loaded`, 'color:#2ecc71;font-weight:900;');
             Notifier.notify({ message: 'Game loaded', type: NotificationConstants.NotificationOption.info });
