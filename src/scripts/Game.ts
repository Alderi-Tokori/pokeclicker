--- conflicted
+++ resolved
@@ -14,47 +14,6 @@
     private _gameState: KnockoutObservable<GameConstants.GameState>;
     private worker: Worker;
 
-<<<<<<< HEAD
-    /**
-     * TODO(@Isha) pass all features through the constructor
-     */
-    constructor(
-        public update: Update,
-        public profile: Profile,
-        public breeding: Breeding,
-        public pokeballs: Pokeballs,
-        public pokeballFilters: PokeballFilters,
-        public wallet: Wallet,
-        public keyItems: KeyItems,
-        public badgeCase: BadgeCase,
-        public oakItems: OakItems,
-        public oakItemLoadouts: OakItemLoadouts,
-        public categories: PokemonCategories,
-        public party: Party,
-        public gems: Gems,
-        public underground: Underground,
-        public farming: Farming,
-        public logbook: LogBook,
-        public redeemableCodes: RedeemableCodes,
-        public statistics: Statistics,
-        public quests: Quests,
-        public specialEvents: SpecialEvents,
-        public discord: Discord,
-        public achievementTracker: AchievementTracker,
-        public challenges: Challenges,
-        public battleFrontier: BattleFrontier,
-        public multiplier: Multiplier,
-        public saveReminder: SaveReminder,
-        public battleCafe: BattleCafeSaveObject,
-        public dreamOrbController: DreamOrbController,
-        public purifyChamber: PurifyChamber,
-        public weatherApp: WeatherApp,
-        public zMoves: ZMoves,
-        public pokemonContest: PokemonContest,
-        public autoDungeoneerFarmMode: false,
-        public autoStartDungeon: false
-    ) {
-=======
     // Features
     public update: Update;
     public profile: Profile;
@@ -88,6 +47,8 @@
     public weatherApp: WeatherApp;
     public zMoves: ZMoves;
     public pokemonContest: PokemonContest;
+    public autoDungeoneerFarmMode: boolean;
+    public autoStartDungeon: boolean;
 
     constructor() {
         // Needs to be loaded first so save data can be updated (specifically "player" data)
@@ -129,7 +90,9 @@
         this.zMoves = new ZMoves();
         this.pokemonContest = new PokemonContest();
 
->>>>>>> 94b2af1a
+        this.autoDungeoneerFarmMode = false;
+        this.autoStartDungeon = false;
+
         this._gameState = ko.observable(GameConstants.GameState.loading);
     }
 
@@ -561,47 +524,45 @@
         }
 
         // Underground
-<<<<<<< HEAD
-        Underground.counter += GameConstants.TICK_TIME;
-        if (Underground.counter >= GameConstants.UNDERGROUND_TICK) {
-            if (App.game.underground.canAccess() && !Mine.loadingNewLayer) {
-                // Auto miner
-                if (this.underground._energy() >= Underground.CHISEL_ENERGY && Mine.bestToolToUse === Mine.Tool.Chisel) {
-                    if (Mine.bestI >= 0 && Mine.bestJ >= 0) {
-                        Mine.chisel(Mine.bestI, Mine.bestJ);
-                    }
-                } else if (this.underground._energy() >= Underground.HAMMER_ENERGY && Mine.bestToolToUse === Mine.Tool.Hammer) {
-                    if (Mine.bestI >= 0 && Mine.bestJ >= 0) {
-                        Mine.hammer(Mine.bestI, Mine.bestJ);
-                    }
-                }
-            }
-
-            Underground.energyTick(Math.max(0, Underground.energyTick() - 1));
-            if (Underground.energyTick() == 0) {
-                // Check completed in case mine is locked out
-                Mine.checkCompleted();
-                this.underground.gainEnergy();
-                Underground.energyTick(this.underground.getEnergyRegenTime());
-            }
-            Underground.counter = 0;
-
-            // Auto restore consumer
-            if (App.game.underground.canAccess()) {
-                if (this.underground._energy() < Underground.HAMMER_ENERGY) {
-                    if (player._itemList.SmallRestore() > 0) {
-                        ItemList.SmallRestore.use(1);
-                    } else if (player._itemList.MediumRestore() > 0) {
-                        ItemList.MediumRestore.use(1);
-                    } else if (player._itemList.LargeRestore() > 0) {
-                        ItemList.LargeRestore.use(1);
-                    }
-                }
-            }
-=======
         if (this.underground.canAccess()) {
             this.underground.update(GameConstants.TICK_TIME / GameConstants.SECOND);
->>>>>>> 94b2af1a
+
+            if (Underground.counter >= GameConstants.UNDERGROUND_TICK) {
+                if (App.game.underground.canAccess() && !Mine.loadingNewLayer) {
+                    // Auto miner
+                    if (this.underground._energy() >= Underground.CHISEL_ENERGY && Mine.bestToolToUse === Mine.Tool.Chisel) {
+                        if (Mine.bestI >= 0 && Mine.bestJ >= 0) {
+                            Mine.chisel(Mine.bestI, Mine.bestJ);
+                        }
+                    } else if (this.underground._energy() >= Underground.HAMMER_ENERGY && Mine.bestToolToUse === Mine.Tool.Hammer) {
+                        if (Mine.bestI >= 0 && Mine.bestJ >= 0) {
+                            Mine.hammer(Mine.bestI, Mine.bestJ);
+                        }
+                    }
+                }
+
+                Underground.energyTick(Math.max(0, Underground.energyTick() - 1));
+                if (Underground.energyTick() == 0) {
+                    // Check completed in case mine is locked out
+                    Mine.checkCompleted();
+                    this.underground.gainEnergy();
+                    Underground.energyTick(this.underground.getEnergyRegenTime());
+                }
+                Underground.counter = 0;
+
+                // Auto restore consumer
+                if (App.game.underground.canAccess()) {
+                    if (this.underground._energy() < Underground.HAMMER_ENERGY) {
+                        if (player._itemList.SmallRestore() > 0) {
+                            ItemList.SmallRestore.use(1);
+                        } else if (player._itemList.MediumRestore() > 0) {
+                            ItemList.MediumRestore.use(1);
+                        } else if (player._itemList.LargeRestore() > 0) {
+                            ItemList.LargeRestore.use(1);
+                        }
+                    }
+                }
+            }
         }
 
         // Farm
