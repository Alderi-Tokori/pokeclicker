--- conflicted
+++ resolved
@@ -46,12 +46,9 @@
     public purifyChamber: PurifyChamber;
     public weatherApp: WeatherApp;
     public zMoves: ZMoves;
-<<<<<<< HEAD
     public pokemonContest: PokemonContest;
     public autoDungeoneerFarmMode: boolean;
     public autoStartDungeon: boolean;
-=======
->>>>>>> fbffd714
 
     constructor() {
         // Needs to be loaded first so save data can be updated (specifically "player" data)
