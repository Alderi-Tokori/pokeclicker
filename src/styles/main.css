--- conflicted
+++ resolved
@@ -8,11 +8,7 @@
     background-size: cover;
 }
 
-<<<<<<< HEAD
-.black-border {
-=======
 .borderText {
->>>>>>> 8f3dc5aa
     color: white;
     text-shadow: -1px -1px 0 #000,
     1px -1px 0 #000,
