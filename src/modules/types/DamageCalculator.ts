import PokemonType from '../enums/PokemonType';
import { Region } from '../GameConstants';
import WeatherType from '../weather/WeatherType';
import { getPokemonByName } from '../pokemons/PokemonHelper';
import GameHelper from '../GameHelper';
<<<<<<< HEAD
import type { PokemonNameType } from '../pokemons/PokemonNameType';
import TypeHelper from './TypeHelper';
=======
import type { TmpPartyPokemonType } from '../TemporaryScriptTypes';
>>>>>>> fbffd714

export default class DamageCalculator {
    public static type1 = ko.observable(PokemonType.None).extend({ numeric: 0 });
    public static type2 = ko.observable(PokemonType.None).extend({ numeric: 0 });
    public static region = ko.observable(Region.none);
    public static subregion = ko.observable(-1);
    public static weather = ko.observable(WeatherType.Clear);
    public static includeBreeding = ko.observable(false);
    public static baseAttackOnly = ko.observable(false);
    public static ignoreLevel = ko.observable(false);
    public static detailType = ko.observable(PokemonType.None).extend({ numeric: 0 });

    public static observableTypeDamageArray = ko.pureComputed(DamageCalculator.getDamageByTypes);
    public static observableTypeDetails = ko.pureComputed(DamageCalculator.getTypeDetail);
    public static observableTotalDamage = ko.pureComputed(DamageCalculator.totalDamage);

    public static initialize(): void {
        DamageCalculator.region.subscribe((value) => {
            const subregion = value == Region.none ? -1 : 0;
            DamageCalculator.subregion(subregion);
        });
    }

    public static totalDamage(): number {
        const ignoreRegionMultiplier = DamageCalculator.region() == Region.none;

        return App.game.party.calculatePokemonAttack(
            DamageCalculator.type1(),
            DamageCalculator.type2(),
            ignoreRegionMultiplier,
            DamageCalculator.region(),
            DamageCalculator.includeBreeding(),
            DamageCalculator.baseAttackOnly(),
            DamageCalculator.weather(),
            DamageCalculator.ignoreLevel(),
            true,
            DamageCalculator.subregion(),
        );
    }

    public static getDamageByTypes(): number[] {
        const typedamage = new Array(GameHelper.enumLength(PokemonType) - 1).fill(0);
        const ignoreRegionMultiplier = DamageCalculator.region() == Region.none;
        const activePokemon  = App.game.party.partyPokemonActiveInSubRegion(DamageCalculator.region(), DamageCalculator.subregion());

        for (const pokemon of activePokemon) {
            const dataPokemon = getPokemonByName(pokemon.name);
            if (dataPokemon.type1 === PokemonType.None) {
                continue;
            }

            const attack = App.game.party.calculateOnePokemonAttack(pokemon, PokemonType.None, PokemonType.None, DamageCalculator.region(), ignoreRegionMultiplier,
                DamageCalculator.includeBreeding(), DamageCalculator.baseAttackOnly(), DamageCalculator.weather(), DamageCalculator.ignoreLevel());

            if (DamageCalculator.type1() === PokemonType.None) {
                // When no defender type is selected, then we evenly split the pokemon's attack between its types
                typedamage[dataPokemon.type1] += attack / 2;
                const otherType = dataPokemon.type2 !== PokemonType.None ? dataPokemon.type2 : dataPokemon.type1;
                typedamage[otherType] += attack / 2;
            } else {
                // We calculate the base attack of the pokemon, and will affect the correct multiplier for each of its types, then we will only use the best multiplier
                const type1Multiplier = TypeHelper.getAttackModifier(dataPokemon.type1, PokemonType.None, DamageCalculator.type1(), DamageCalculator.type2());
                const type2Multiplier = dataPokemon.type2 !== PokemonType.None
                    ? TypeHelper.getAttackModifier(dataPokemon.type2, PokemonType.None, DamageCalculator.type1(), DamageCalculator.type2())
                    : -1;

                if (type1Multiplier > type2Multiplier) {
                    typedamage[dataPokemon.type1] += attack * type1Multiplier;
                } else if (type1Multiplier < type2Multiplier) {
                    typedamage[dataPokemon.type2] += attack * type2Multiplier;
                } else {
                    typedamage[dataPokemon.type1] += (attack / 2) * type1Multiplier;
                    typedamage[dataPokemon.type2] += (attack / 2) * type2Multiplier;
                }
            }
        }

        return typedamage;
    }

    // TODO replace temporary type with PartyPokemon type once that class is ported
    public static getOneTypeDetail(pokemon: TmpPartyPokemonType): TypeDetail {
        const ignoreRegionMultiplier = DamageCalculator.region() == Region.none;
        const dataPokemon = getPokemonByName(pokemon.name);

        let attack = App.game.party.calculateOnePokemonAttack(pokemon, PokemonType.None, PokemonType.None, DamageCalculator.region(), ignoreRegionMultiplier,
            DamageCalculator.includeBreeding(), DamageCalculator.baseAttackOnly(), DamageCalculator.weather(), DamageCalculator.ignoreLevel(), true, DamageCalculator.subregion());
        const type1Multiplier = TypeHelper.getAttackModifier(dataPokemon.type1, PokemonType.None, DamageCalculator.type1(), DamageCalculator.type2());
        const type2Multiplier = dataPokemon.type2 !== PokemonType.None
            ? TypeHelper.getAttackModifier(dataPokemon.type2, PokemonType.None, DamageCalculator.type1(), DamageCalculator.type2())
            : -1;
        let damage = 0;

        if (type1Multiplier > type2Multiplier && dataPokemon.type1 === DamageCalculator.detailType()) {
            damage = attack * type1Multiplier;
        } else if (type1Multiplier < type2Multiplier && dataPokemon.type2 === DamageCalculator.detailType()) {
            damage = attack * type2Multiplier;
        } else if (type1Multiplier === type2Multiplier && (dataPokemon.type1 === DamageCalculator.detailType() || dataPokemon.type2 === DamageCalculator.detailType())) {
            damage = (attack / 2) * type1Multiplier;
        }

        return {
            id: dataPokemon.id,
            name: dataPokemon.name,
            type1: dataPokemon.type1,
            type2: dataPokemon.type2,
<<<<<<< HEAD
            damage: damage,
=======
            damage: App.game.party.calculateOnePokemonAttack(
                pokemon,
                DamageCalculator.type1(),
                DamageCalculator.type2(),
                DamageCalculator.region(),
                ignoreRegionMultiplier,
                DamageCalculator.includeBreeding(),
                DamageCalculator.baseAttackOnly(),
                DamageCalculator.weather(),
                DamageCalculator.ignoreLevel(),
            	true,
            ),
>>>>>>> fbffd714
            displayName: pokemon.displayName,
        };
    }

    public static getTypeDetail(): TypeDetail[] {
        return App.game.party.partyPokemonActiveInSubRegion(DamageCalculator.region(), DamageCalculator.subregion()).filter(pokemon => {
            const dataPokemon = getPokemonByName(pokemon.name);
            const type1Multiplier = TypeHelper.getAttackModifier(dataPokemon.type1, PokemonType.None, DamageCalculator.type1(), DamageCalculator.type2());
            const type2Multiplier = dataPokemon.type2 !== PokemonType.None
                ? TypeHelper.getAttackModifier(dataPokemon.type2, PokemonType.None, DamageCalculator.type1(), DamageCalculator.type2())
                : -1;

            return (dataPokemon.type1 == DamageCalculator.detailType() && type1Multiplier >= type2Multiplier && type1Multiplier > 0)
                || (dataPokemon.type2 == DamageCalculator.detailType() && type2Multiplier >= type1Multiplier && type2Multiplier > 0);
        }).reduce((details, pokemon) => {
            details.push(DamageCalculator.getOneTypeDetail(pokemon));
            return details;
        }, []).sort((a, b) => b.damage - a.damage);
    }
}

export type TypeDetail = {
    id: number,
    name: string,
    type1: PokemonType,
    type2: PokemonType,
    damage: number,
    displayName: string,
};
<|MERGE_RESOLUTION|>--- conflicted
+++ resolved
@@ -3,12 +3,8 @@
 import WeatherType from '../weather/WeatherType';
 import { getPokemonByName } from '../pokemons/PokemonHelper';
 import GameHelper from '../GameHelper';
-<<<<<<< HEAD
-import type { PokemonNameType } from '../pokemons/PokemonNameType';
+import type { TmpPartyPokemonType } from '../TemporaryScriptTypes';
 import TypeHelper from './TypeHelper';
-=======
-import type { TmpPartyPokemonType } from '../TemporaryScriptTypes';
->>>>>>> fbffd714
 
 export default class DamageCalculator {
     public static type1 = ko.observable(PokemonType.None).extend({ numeric: 0 });
@@ -115,22 +111,7 @@
             name: dataPokemon.name,
             type1: dataPokemon.type1,
             type2: dataPokemon.type2,
-<<<<<<< HEAD
             damage: damage,
-=======
-            damage: App.game.party.calculateOnePokemonAttack(
-                pokemon,
-                DamageCalculator.type1(),
-                DamageCalculator.type2(),
-                DamageCalculator.region(),
-                ignoreRegionMultiplier,
-                DamageCalculator.includeBreeding(),
-                DamageCalculator.baseAttackOnly(),
-                DamageCalculator.weather(),
-                DamageCalculator.ignoreLevel(),
-            	true,
-            ),
->>>>>>> fbffd714
             displayName: pokemon.displayName,
         };
     }
