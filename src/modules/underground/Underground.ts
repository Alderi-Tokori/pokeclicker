import { Feature } from '../DataStore/common/Feature';
import KeyItemType from '../enums/KeyItemType';
import { Observable, PureComputed } from 'knockout';
import { UndergroundController } from './UndergroundController';
import GameHelper from '../GameHelper';
import Notifier from '../notifications/Notifier';
import NotificationConstants from '../notifications/NotificationConstants';
import { Mine } from './mine/Mine';
import { MineType } from './mine/MineConfig';
import { UndergroundHelper, UndergroundHelpers } from './helper/UndergroundHelper';
import { BASE_EXTRA_LAYER_DEPTH,
    BASE_MAXIMUM_ITEMS, BASE_MINE_HEIGHT, BASE_MINE_WIDTH, BASE_MINIMUM_ITEMS, BASE_MINIMUM_LAYER_DEPTH } from '../GameConstants';
import UndergroundTools from './tools/UndergroundTools';
import { UndergroundBattery } from './UndergroundBattery';

export class Underground implements Feature {
    name = 'Underground';
    saveKey = 'underground';

<<<<<<< HEAD
    upgradeList: Array<Upgrade>;
    defaults: Record<string, any>;
    public _energy: Observable<number> = ko.observable(Underground.BASE_ENERGY_MAX);

    public static itemSelected;
    public static energyTick: Observable<number> = ko.observable(60);
    public static counter = 0;

    public static sortDirection = -1;
    public static lastPropSort = 'none';
    public static sortOption: Observable<string> = ko.observable('None');
    public static sortFactor: Observable<number> = ko.observable(-1);

    public static BASE_ENERGY_MAX = 50;
    public static BASE_ITEMS_MAX = 3;
    public static BASE_ITEMS_MIN = 1;
    public static BASE_ENERGY_GAIN = 3;
    public static BASE_ENERGY_REGEN_TIME = 60;
    public static BASE_DAILY_DEALS_MAX = 3;
    public static BASE_BOMB_EFFICIENCY = 10;

    public static sizeX = 25;
    public static sizeY = 12;

    public static CHISEL_ENERGY = 1;
    public static HAMMER_ENERGY = 3;
    public static BOMB_ENERGY = 10;
    public static SURVEY_ENERGY = 15;

    // Sort UndergroundItems.list whenever the sort method or quantities change
    public static sortedMineInventory: Computed<Array<UndergroundItem>> = ko.computed(function () {
        const sortOption = Underground.sortOption();
        const direction = Underground.sortFactor();
        return UndergroundItems.list.sort((a: UndergroundItem, b: UndergroundItem) => {
            let result = 0;
            switch (sortOption) {
                case 'Amount':
                    result = (player.itemList[a.itemName]() - player.itemList[b.itemName]()) * direction;
                    break;
                case 'Value':
                    result = (a.value - b.value) * direction;
                    break;
                case 'Item':
                    result = a.name > b.name ? direction : -direction;
                    break;
            }
            if (result == 0) {
                return a.id - b.id;
            }
            return result;
        });
    });

    public static netWorthTooltip: Computed<string> = ko.pureComputed(() => {
        let nMineItems = 0;
        let nFossils = 0;
        let nPlates = 0;
        let nShards = 0;
        UndergroundItems.list.forEach(mineItem => {
            if (mineItem.valueType == UndergroundItemValueType.Diamond) {
                nMineItems += player.itemList[mineItem.itemName]();
            } else if (mineItem.valueType == UndergroundItemValueType.Fossil) {
                nFossils += player.itemList[mineItem.itemName]();
            } else if (mineItem.valueType == UndergroundItemValueType.Gem) {
                nPlates += player.itemList[mineItem.itemName]();
            } else if (mineItem.valueType == UndergroundItemValueType.Shard) {
                nShards += player.itemList[mineItem.itemName]();
            }
        });

        return `<u>Owned:</u><br>Mine items: ${nMineItems.toLocaleString('en-US')}<br>Fossils: ${nFossils.toLocaleString('en-US')}<br>Plates: ${nPlates.toLocaleString('en-US')}<br>Shards: ${nShards.toLocaleString('en-US')}`;
    });
=======
    defaults: Record<string, any> = {
        undergroundExp: 0,
    };
>>>>>>> 94b2af1a

    private _undergroundExp: Observable<number> = ko.observable(0);
    private _undergroundLevel: PureComputed<number> = ko.pureComputed(() => Underground.convertExperienceToLevel(this._undergroundExp()));
    private _progressToNextLevel: PureComputed<number> = ko.pureComputed(() =>
        (this._undergroundExp() - Underground.convertLevelToExperience(this._undergroundLevel())) /
        (Underground.convertLevelToExperience(this._undergroundLevel() + 1) - Underground.convertLevelToExperience(this._undergroundLevel())));

    private _autoSearchMineType: Observable<MineType> = ko.observable(MineType.Random);

    private _mine: Observable<Mine | null> = ko.observable(null);
    public helpers = new UndergroundHelpers();
    public tools = new UndergroundTools();
    public battery = new UndergroundBattery();

    canAccess(): boolean {
        return MapHelper.accessToRoute(11, 0) && App.game.keyItems.hasKeyItem(KeyItemType.Explorer_kit);
    }

    initialize(): void {
        this.tools.initialize();
        this.battery.initialize();
    }

    update(delta: number): void {
        this.mine?.tick(delta);
        this.helpers?.hired().forEach(helper => helper.tick(delta));
        this.tools.update(delta);
        this.battery.update(delta);
    }

    public generateMine(mineType: MineType, helper: UndergroundHelper = undefined) {
        const minItemsToGenerate = Underground.calculateMinimumItemsToGenerate(this.undergroundLevel);
        const maxItemsToGenerate = Underground.calculateMaximumItemsToGenerate(this.undergroundLevel);

        const mine = new Mine({
            width: BASE_MINE_WIDTH,
            height: BASE_MINE_HEIGHT,
            minimumDepth: BASE_MINIMUM_LAYER_DEPTH,
            maximumExtraLayers: BASE_EXTRA_LAYER_DEPTH,
            minimumItemsToGenerate: minItemsToGenerate,
            extraItemsToGenerate: Math.max(maxItemsToGenerate - minItemsToGenerate, 0),
            timeToDiscover: UndergroundController.calculateDiscoverMineTimeout(mineType),
            config: UndergroundController.generateMineConfig(mineType, helper),
        });
        mine.generate();

        this._mine(mine);
    }

    public addUndergroundExp(amount: number) {
        const currentLevel = this._undergroundLevel();
        GameHelper.incrementObservable(this._undergroundExp, amount);

        if (this._undergroundLevel() > currentLevel) {
            Notifier.notify({
                message: `Your Underground level has increased to ${this._undergroundLevel()}!`,
                type: NotificationConstants.NotificationOption.success,
                timeout: 1e4,
            });
        }
    }

    get mine(): Mine | null {
        return this._mine();
    }

    get undergroundExp(): number {
        return this._undergroundExp();
    }

    get undergroundLevel(): number {
        return this._undergroundLevel();
    }

    get progressToNextLevel(): number {
        return this._progressToNextLevel();
    }

    get autoSearchMineType(): MineType {
        return this._autoSearchMineType();
    }

    set autoSearchMineType(type: MineType) {
        this._autoSearchMineType(type);
    }

    toJSON(): Record<string, any> {
        return {
            undergroundExp: this._undergroundExp(),
            mine: this._mine()?.save(),
            helpers: this.helpers.toJSON(),
            tools: this.tools.toJSON(),
            battery: this.battery.toJSON(),
            autoSearchMineType: this._autoSearchMineType(),
        };
    }

    fromJSON(json: Record<string, any>): void {
        this._undergroundExp(json.undergroundExp || this.defaults.undergroundExp);
        this._mine(json.mine ? Mine.load(json.mine) : null);
        this.helpers.fromJSON(json.helpers);
        this.tools.fromJSON(json.tools);
        this.battery.fromJSON(json.battery);
        this._autoSearchMineType(json.autoSearchMineType || MineType.Random);

        if (this.mine == null) {
            this.generateMine(MineType.Random);
        }
    }

    public static calculateMinimumItemsToGenerate(level: number = 0): number {
        return BASE_MINIMUM_ITEMS + Math.min(Math.floor((level + 3) / 6), 5);
    }

    public static calculateMaximumItemsToGenerate(level: number = 0): number {
        return BASE_MAXIMUM_ITEMS + Math.min(Math.floor(level / 6), 5);
    }

    public static convertLevelToExperience(level: number): number {
        return Math.ceil(2000 * (1.15 ** level - 1));
    }

    public static convertExperienceToLevel(experience: number): number {
        let level = 0;
        while (experience >= this.convertLevelToExperience(level + 1)) {
            ++level;
        }
        return level;
    }
}<|MERGE_RESOLUTION|>--- conflicted
+++ resolved
@@ -17,84 +17,9 @@
     name = 'Underground';
     saveKey = 'underground';
 
-<<<<<<< HEAD
-    upgradeList: Array<Upgrade>;
-    defaults: Record<string, any>;
-    public _energy: Observable<number> = ko.observable(Underground.BASE_ENERGY_MAX);
-
-    public static itemSelected;
-    public static energyTick: Observable<number> = ko.observable(60);
-    public static counter = 0;
-
-    public static sortDirection = -1;
-    public static lastPropSort = 'none';
-    public static sortOption: Observable<string> = ko.observable('None');
-    public static sortFactor: Observable<number> = ko.observable(-1);
-
-    public static BASE_ENERGY_MAX = 50;
-    public static BASE_ITEMS_MAX = 3;
-    public static BASE_ITEMS_MIN = 1;
-    public static BASE_ENERGY_GAIN = 3;
-    public static BASE_ENERGY_REGEN_TIME = 60;
-    public static BASE_DAILY_DEALS_MAX = 3;
-    public static BASE_BOMB_EFFICIENCY = 10;
-
-    public static sizeX = 25;
-    public static sizeY = 12;
-
-    public static CHISEL_ENERGY = 1;
-    public static HAMMER_ENERGY = 3;
-    public static BOMB_ENERGY = 10;
-    public static SURVEY_ENERGY = 15;
-
-    // Sort UndergroundItems.list whenever the sort method or quantities change
-    public static sortedMineInventory: Computed<Array<UndergroundItem>> = ko.computed(function () {
-        const sortOption = Underground.sortOption();
-        const direction = Underground.sortFactor();
-        return UndergroundItems.list.sort((a: UndergroundItem, b: UndergroundItem) => {
-            let result = 0;
-            switch (sortOption) {
-                case 'Amount':
-                    result = (player.itemList[a.itemName]() - player.itemList[b.itemName]()) * direction;
-                    break;
-                case 'Value':
-                    result = (a.value - b.value) * direction;
-                    break;
-                case 'Item':
-                    result = a.name > b.name ? direction : -direction;
-                    break;
-            }
-            if (result == 0) {
-                return a.id - b.id;
-            }
-            return result;
-        });
-    });
-
-    public static netWorthTooltip: Computed<string> = ko.pureComputed(() => {
-        let nMineItems = 0;
-        let nFossils = 0;
-        let nPlates = 0;
-        let nShards = 0;
-        UndergroundItems.list.forEach(mineItem => {
-            if (mineItem.valueType == UndergroundItemValueType.Diamond) {
-                nMineItems += player.itemList[mineItem.itemName]();
-            } else if (mineItem.valueType == UndergroundItemValueType.Fossil) {
-                nFossils += player.itemList[mineItem.itemName]();
-            } else if (mineItem.valueType == UndergroundItemValueType.Gem) {
-                nPlates += player.itemList[mineItem.itemName]();
-            } else if (mineItem.valueType == UndergroundItemValueType.Shard) {
-                nShards += player.itemList[mineItem.itemName]();
-            }
-        });
-
-        return `<u>Owned:</u><br>Mine items: ${nMineItems.toLocaleString('en-US')}<br>Fossils: ${nFossils.toLocaleString('en-US')}<br>Plates: ${nPlates.toLocaleString('en-US')}<br>Shards: ${nShards.toLocaleString('en-US')}`;
-    });
-=======
     defaults: Record<string, any> = {
         undergroundExp: 0,
     };
->>>>>>> 94b2af1a
 
     private _undergroundExp: Observable<number> = ko.observable(0);
     private _undergroundLevel: PureComputed<number> = ko.pureComputed(() => Underground.convertExperienceToLevel(this._undergroundExp()));
