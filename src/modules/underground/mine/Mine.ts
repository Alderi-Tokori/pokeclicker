--- conflicted
+++ resolved
@@ -476,189 +476,6 @@
         return mine;
     }
 
-<<<<<<< HEAD
-
-    // public static indicateOptimalSpotToBreak() {
-    //     let gridScoresChisel = new Array(Mine.grid.length).fill(0).map(() => new Array(Mine.grid[0].length).fill(0));
-    //     let gridScoresHammer = new Array(Mine.grid.length).fill(0).map(() => new Array(Mine.grid[0].length).fill(0));
-    //
-    //     let revealedItems = [];
-    //     for (let y = 0; y < Mine.rewardGrid.length; ++y) {
-    //         for (let x = 0; x < Mine.rewardGrid[y].length; ++x) {
-    //             if (Mine.rewardGrid[y][x] != 0 && Mine.rewardGrid[y][x].revealed == 1 && !revealedItems.includes(Mine.rewardGrid[y][x].value)) {
-    //                 revealedItems.push(Mine.rewardGrid[y][x].value);
-    //             }
-    //         }
-    //     }
-    //
-    //     $('#mineBody div').removeClass('spot-to-break');
-    //
-    //     let bestI = -1;
-    //     let bestJ = -1;
-    //     let bestScore = 0;
-    //     let bestDistanceToCenter = 0;
-    //     let bestToolToUse = Mine.Tool.Chisel;
-    //     let centerI = (gridScoresChisel.length - 1) / 2;
-    //     let centerJ = (gridScoresChisel[0].length - 1) / 2;
-    //
-    //     if (revealedItems.length < Mine.itemsBuried()) {
-    //         // Memorizing places where we know an item is present
-    //         let gridKnownPlaces = new Array(Mine.grid.length).fill(0).map(() => new Array(Mine.grid[0].length).fill(0));
-    //         for (let y = 0; y < Mine.rewardGrid.length; ++y) {
-    //             for (let x = 0; x < Mine.rewardGrid[y].length; ++x) {
-    //                 if (Mine.grid[y][x]() == 0 || (Mine.rewardGrid[y][x] != 0 && revealedItems.includes(Mine.rewardGrid[y][x].value))) {
-    //                     gridKnownPlaces[y][x] = 1;
-    //                 }
-    //             }
-    //         }
-    //
-    //         // Looping through all items to find the best spot to break
-    //         UndergroundItems.list.forEach(item => {
-    //             let space = item.space;
-    //
-    //             for (let rotation = 0; rotation < 4; ++rotation) {
-    //                 const spaceLength = space.length;
-    //                 let newSpace = new Array(space[0].length).fill(0).map(() => new Array(spaceLength).fill(0));
-    //
-    //                 for (let i = 0; i < space.length; i++) {
-    //                     for (let j = 0; j < space[0].length; j++) {
-    //                         newSpace[j][space.length - 1 - i] = space[i][j];
-    //                     }
-    //                 }
-    //
-    //                 space = newSpace;
-    //
-    //                 for (let y = 0; y < gridKnownPlaces.length - (space.length - 1); ++y) {
-    //                     checkItemPosition: for (let x = 0; x < gridKnownPlaces[y].length - (space[0].length - 1); ++x) {
-    //                         // Check if item can be placed in this position
-    //                         for (let i = 0; i < space.length; i++) {
-    //                             for (let j = 0; j < space[i].length; j++) {
-    //                                 if (space[i][j].value !== 0) {
-    //                                     if (gridKnownPlaces[i + y][j + x] !== 0) {
-    //                                         continue checkItemPosition;
-    //                                     }
-    //                                 }
-    //                             }
-    //                         }
-    //
-    //                         // Add score to the chisel score grid
-    //                         for (let i = 0; i < space.length; i++) {
-    //                             for (let j = 0; j < space[i].length; j++) {
-    //                                 if (space[i][j].value !== 0) {
-    //                                     let mineSquareLevel = Mine.grid[i + y][j + x]();
-    //
-    //                                     gridScoresChisel[i + y][j + x] += (1 / Math.ceil(mineSquareLevel / 2)) / Underground.CHISEL_ENERGY;
-    //                                 }
-    //                             }
-    //                         }
-    //
-    //                         // Commented out because it's always worse than chisel in practice so we don't waste time calculating it
-    //                         // // Calculate hammer score grid for current item
-    //                         // let gridBestScoresHammerForItem = new Array(Mine.grid.length).fill(0).map(() => new Array(Mine.grid[0].length).fill(0));
-    //                         // for (let i = 0; i < space.length; i++) {
-    //                         //     for (let j = 0; j < space[i].length; j++) {
-    //                         //         if (space[i][j].value !== 0) {
-    //                         //             let mineSquareLevel = Mine.grid[i + y][j + x]();
-    //                         //             let curScore = (1 / mineSquareLevel) / Underground.HAMMER_ENERGY;
-    //                         //
-    //                         //             for (let k = -1; k < 2; k++) {
-    //                         //                 for (let l = -1; l < 2; l++) {
-    //                         //                     if (i + y + k > 0 && i + y + k < gridBestScoresHammerForItem.length - 1
-    //                         //                         && j + x + l > 0 && j + x + l < gridBestScoresHammerForItem[i + y + k].length - 1
-    //                         //                     ) {
-    //                         //                         if (curScore > gridBestScoresHammerForItem[i + y + k][j + x + l]) {
-    //                         //                             gridBestScoresHammerForItem[i + y + k][j + x + l] = curScore;
-    //                         //                         }
-    //                         //                     }
-    //                         //                 }
-    //                         //             }
-    //                         //         }
-    //                         //     }
-    //                         // }
-    //                         //
-    //                         // // Add current item score grid to hammer score grid
-    //                         // for (let i = 0; i < gridScoresHammer.length; i++) {
-    //                         //     for (let j = 0; j < gridScoresHammer[i].length; j++) {
-    //                         //         gridScoresHammer[i][j] += gridBestScoresHammerForItem[i][j];
-    //                         //     }
-    //                         // }
-    //                     }
-    //                 }
-    //             }
-    //         });
-    //     } else {
-    //         for (let y = 0; y < Mine.rewardGrid.length; ++y) {
-    //             for (let x = 0; x < Mine.rewardGrid[y].length; ++x) {
-    //                 if (Mine.rewardGrid[y][x] != 0) {
-    //                     let mineSquareLevel = Mine.grid[y][x]();
-    //
-    //                     // Add score to chisel score grid
-    //                     gridScoresChisel[y][x] += Math.min(mineSquareLevel, 2);
-    //
-    //                     // Add score to hammer score grid
-    //                     for (let i = -1; i < 2; i++) {
-    //                         for (let j = -1; j < 2; j++) {
-    //                             if (y + i > 0 && y + i < gridScoresHammer.length - 1 && x + j > 0 && x + j < gridScoresHammer[y + i].length - 1) {
-    //                                 gridScoresHammer[y + i][x + j] += Math.min(mineSquareLevel, 1) / Underground.HAMMER_ENERGY;
-    //                             }
-    //                         }
-    //                     }
-    //                 }
-    //             }
-    //         }
-    //     }
-    //
-    //     // Select best case to break with chisel
-    //     for (let i = 0; i < gridScoresChisel.length; ++i) {
-    //         for (let j = 0; j < gridScoresChisel[i].length; ++j) {
-    //             let score = gridScoresChisel[i][j];
-    //             let mineSquareLevel = Mine.grid[i][j]();
-    //
-    //             if (score > 0 && mineSquareLevel > 0) {
-    //                 // Used to discriminate between two equal scores
-    //                 let distanceToCenter = Math.sqrt((i - centerI) * (i - centerI) + (j - centerJ) * (j - centerJ));
-    //
-    //                 if (score > bestScore || (score == bestScore && distanceToCenter < bestDistanceToCenter)) {
-    //                     bestI = i;
-    //                     bestJ = j;
-    //                     bestToolToUse = Mine.Tool.Chisel;
-    //                     bestScore = score;
-    //                     bestDistanceToCenter = distanceToCenter;
-    //                 }
-    //             }
-    //         }
-    //     }
-    //
-    //     // Select best case to break with hammer
-    //     for (let i = 0; i < gridScoresHammer.length; ++i) {
-    //         for (let j = 0; j < gridScoresHammer[i].length; ++j) {
-    //             let score = gridScoresHammer[i][j];
-    //
-    //             if (score > 0) {
-    //                 // Used to discriminate between two equal scores
-    //                 let distanceToCenter = Math.sqrt((i - centerI) * (i - centerI) + (j - centerJ) * (j - centerJ));
-    //
-    //                 if (score > bestScore || (score == bestScore && distanceToCenter < bestDistanceToCenter)) {
-    //                     bestI = i;
-    //                     bestJ = j;
-    //                     bestToolToUse = Mine.Tool.Hammer;
-    //                     bestScore = score;
-    //                     bestDistanceToCenter = distanceToCenter;
-    //                 }
-    //             }
-    //         }
-    //     }
-    //
-    //     $(`div[data-i=${bestI}][data-j=${bestJ}]`).addClass('spot-to-break');
-    //
-    //     Mine.bestI = bestI;
-    //     Mine.bestJ = bestJ;
-    //     Mine.bestToolToUse = bestToolToUse;
-    //     Mine.toolSelected(bestToolToUse);
-    //
-    //     return { bestI, bestJ, bestToolToUse, bestScore, bestDistanceToCenter };
-    // }
-=======
     public static buriedItemsIDSet(mine: Mine): Set<number> {
         return new Set(mine.grid.filter(tile => tile.reward).map(tile => tile.reward.rewardID));
     }
@@ -679,5 +496,4 @@
     public static partiallyFoundItemsIDSet(mine: Mine): Set<number> {
         return new Set(mine.grid.filter(tile => tile.reward && tile.layerDepth === 0).map(tile => tile.reward.rewardID));
     }
->>>>>>> fbffd714
 }