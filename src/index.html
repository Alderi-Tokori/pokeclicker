<!DOCTYPE html>
<html>
<head>
    <title>Pokeclicker</title>
    <link href="/assets/images/favicon.ico" rel="icon" type="image/x-icon"/>
    <script type="text/html" id="pokemonListTemplate">
        <tr>
            <td>
                <img class="smallImage" data-bind="attr:{ src: '/assets/images/pokemon/' + $data.id + '.png' }"/>
                <span data-bind="text: name">Name</span>
            </td>
            <td data-bind="text: attack">fdsf</td>
            <td data-bind="text: levelObservable">fdsfs</td>
        </tr>
    </script>

    <!--jQuery-->
    <script src="libs/jquery.min.js"></script>

    <!--Knockout-->
    <script src="libs/knockout-latest.js"></script>

    <!--Minified scripts-->
    <script src="scripts/script.min.js"></script>

    <!--Tether-->
    <script src="libs/tether.min.js"></script>

    <!--Bootstrap-->
    <link href="libs/bootstrap.min.css" rel="stylesheet">
    <script src="libs/bootstrap.min.js"></script>

    <!--Minified styles-->
    <link href="styles/styles.min.css" rel="stylesheet">

</head>
<body>

<div class="dropdown clearfix" style="position:absolute; right:0; top:0">
    <button class="btn btn-secondary dropdown-toggle float-right" type="button" data-toggle="dropdown">Start
        Menu
        <span class="caret"></span></button>
    <ul class="dropdown-menu dropdown-menu-right">
        <li>
            <button class="dropdown-item" href="#">Pokedex</button>
        </li>
        <li>
            <button class="dropdown-item" href="#">Stats</button>
        </li>
        <li>
            <button class="dropdown-item" href="#">Subreddit</button>
        </li>
        <li>
            <button class="dropdown-item" href="#">Save</button>
        </li>
        <li>
            <button class="dropdown-item" href="#">Achievements</button>
        </li>
        <li>
            <button class="dropdown-item" href="#">Changelog</button>
        </li>
        <li>
            <button class="dropdown-item" href="#">Key Items</button>
        </li>
        <li>
            <button onClick="$('#donateModal').modal('toggle');" class="dropdown-item" href="#">Donate</button>
        </li>

    </ul>
</div>

<div id="donateModal" class="modal fade" role="dialog">
    <div class="modal-dialog modal-lg">
        <div class="modal-content">
            <div class="modal-header justify-content-sm-center">
                <h4 class="modal-title">Donate!</h4>
            </div>
            <div class="modal-body">
                <span>As game developers who do not charge any money for their game, and are very much opposed to advertisements, it is difficult to make money.
                    We devote our time to creating games that can stay free of ads, forever.
                    With the buttons below, you can show your support and make sure we keep developing awesome games for you!
                </span>
                <br><br>
                <span>Please leave a message after donating, so we can contact and thank you!</span>
                <br><br>

                <div class="row justify-content-sm-center" style="text-align: center">

                    <form target="_blank" action="https://www.paypal.com/cgi-bin/webscr" method="post">
                        <button class="btn btn-success donate-button">€1<br><img src="assets/images/pokemon/1.png">
                        </button>
                        <input type="hidden" name="cmd" value="_s-xclick">
                        <input type="hidden" name="hosted_button_id" value="YP9SQ748NN5EW">
                        <input type="hidden" name="submit" alt="PayPal – The safer, easier way to pay online!">
                        <img alt="" border="0" src="https://www.paypalobjects.com/en_US/i/scr/pixel.gif" width="1"
                             height="1">
                    </form>

                    <form target="_blank" action="https://www.paypal.com/cgi-bin/webscr" method="post">
                        <button class="btn btn-danger donate-button">€3<br><img src="assets/images/pokemon/4.png">
                        </button>
                        <input type="hidden" name="cmd" value="_s-xclick">
                        <input type="hidden" name="hosted_button_id" value="MR8497BXE7P3A">
                        <input type="hidden" name="submit" alt="PayPal – The safer, easier way to pay online!">
                        <img alt="" border="0" src="https://www.paypalobjects.com/en_US/i/scr/pixel.gif" width="1"
                             height="1">
                    </form>

                    <form target="_blank" action="https://www.paypal.com/cgi-bin/webscr" method="post">
                        <button class="btn btn-primary donate-button">€5<br><img src="assets/images/pokemon/7.png">
                        </button>
                        <input type="hidden" name="cmd" value="_s-xclick">
                        <input type="hidden" name="hosted_button_id" value="VHFSUMCRY8PJU">
                        <input type="hidden" name="submit" alt="PayPal – The safer, easier way to pay online!">
                        <img alt="" border="0" src="https://www.paypalobjects.com/en_US/i/scr/pixel.gif" width="1"
                             height="1">
                    </form>
                </div>

                <div class="row justify-content-sm-center" style="text-align: center">
                    <form target="_blank" action="https://www.paypal.com/cgi-bin/webscr" method="post">
                        <button class="btn btn-warning donate-button">€10<br><img src="assets/images/pokemon/25.png">
                        </button>
                        <input type="hidden" name="cmd" value="_s-xclick">
                        <input type="hidden" name="hosted_button_id" value="N7NMLXFQDPPC6">
                        <input type="hidden" name="submit" alt="PayPal – The safer, easier way to pay online!">
                        <img alt="" border="0" src="https://www.paypalobjects.com/en_US/i/scr/pixel.gif" width="1"
                             height="1">
                    </form>

                    <form target="_blank" action="https://www.paypal.com/cgi-bin/webscr" method="post">
                        <button class="btn donate-button-mew donate-button">€20<br><img
                                src="assets/images/pokemon/151.png"></button>
                        <input type="hidden" name="cmd" value="_s-xclick">
                        <input type="hidden" name="hosted_button_id" value="HJHXNGD3H5BH6">
                        <input type="hidden" name="submit" alt="PayPal – The safer, easier way to pay online!">
                        <img alt="" border="0" src="https://www.paypalobjects.com/en_US/i/scr/pixel.gif" width="1"
                             height="1">
                    </form>

                    <form target="_blank" action="https://www.paypal.com/cgi-bin/webscr" method="post">
                        <button class="btn btn-default donate-button-unown donate-button">Custom<br><img
                                src="assets/images/pokemon/unown.png"></button>
                        <input type="hidden" name="cmd" value="_s-xclick">
                        <input type="hidden" name="hosted_button_id" value="XKQMADJLWZZC8">
                        <input type="hidden" name="submit" alt="PayPal – The safer, easier way to pay online!">
                        <img alt="" border="0" src="https://www.paypalobjects.com/en_US/i/scr/pixel.gif" width="1"
                             height="1">
                    </form>

                </div>

            </div>
            <div class="modal-footer">
                <button type="button" class="btn btn-default" data-dismiss="modal">Close</button>
            </div>

        </div>

    </div>
</div>

<div class="container">
    <div class="row justify-content-lg-center">
        <h1>Pokeclicker</h1>

    </div>

    <div class="row justify-content-lg-center" style="text-align: center">

        <!--The next two divs switch around on large screens. This way, battle screen/map is on top on smaller screens-->
        <div class="col-md-6 push-md-3">
            <div id="interactionView" class="page-item" style="background-color: white">
                <div data-bind="if: Game.gameState() == GameConstants.GameState.fighting"
                     id="routeBattleView">
                    <div class="card">
                        <span>Money: <span data-bind="text: player.money">todo</span></span>
                    </div>

                    <div>
                        <div class="col-lg-12" style="display: block;">
                            Route <span data-bind="text: player.route">number</span><br>
                            <span data-bind="text: player.routeKillsObservable(player.route())">kills</span>/<span
                                data-bind="text: player.routeKillsNeeded">killsneeded</span><br>
                            <span data-bind="text: Battle.enemyPokemon().name">Pokemon name</span><br>
                            <div style="height: 96px;">
                                <div data-bind="ifnot: Battle.catching">
                                    <img id="enemy"
                                         data-bind="click: Battle.clickAttack(), attr:{ src: '/assets/images/pokemon/' + Battle.enemyPokemon().id() + '.png' }"/>
                                </div>

                            <div data-bind="if: Battle.catching">
                                <img data-bind="attr:{ src: '/assets/images/pokeball.png' }"/>
                            </div>


                        </div>
                        <div class="progress">
                            <div class="progress-bar bg-danger" role="progressbar"
                                 data-bind="attr:{ style: 'width:' + Battle.enemyPokemon().healthPercentage() + '%' }"
                                 aria-valuemin="0" aria-valuemax="100">

                                </div>
                            </div>

<<<<<<< HEAD
                        </div>

                        <span data-bind="text: Battle.enemyPokemon().health">health</span>/<span
                            data-bind="text: Battle.enemyPokemon().maxHealth">maxHealth</span>
=======
>>>>>>> df8c472a
                    </div>

                    <div class="card">
                        <table width="100%">
                            <td width="50%"><span style="display: inline;">Pokémon Attack: <span
                                    data-bind="text: player.pokemonAttackObservable"></span></span></td>
                            <td width="50%"><span style="display: inline;">Click Attack: <span
                                    data-bind="text: player.clickAttackObservable"></span></span>
                            </td>
                        </table>
                    </div>
                </div>

<<<<<<< HEAD
                <div data-bind="if: Game.gameState() == GameConstants.GameState.town" id="townView">
                    <div style="min-height: 100px;">
                        <h2>Town</h2>
                    </div>

                </div>

                <div data-bind="if: Game.gameState() == GameConstants.GameState.gym" id="gymView">
                    <div style="min-height: 100px;"></div>

                </div>
            </div>

            <div class="page-item no-select">
=======
                <div class="card">
                    <table width="100%">
                        <td width="50%"><span style="display: inline;">Pokémon Attack: <span
                                data-bind="text: player.pokemonAttackObservable"></span></span></td>
                        <td width="50%"><span style="display: inline;">Click Attack: <span
                                data-bind="text: player.clickAttackObservable"></span></span>
                        </td>
                    </table>
                </div>

            </div>

            <div class="page-item no-select" style="background-color: green; min-height: 350px">
>>>>>>> df8c472a
                <svg id="map" viewBox="0 0 650 400" preserveAspectRatio="xMaxYMax meet">
                    <defs>
                        <lineargradient id="mx-gradient-f8cecc-1-ea583b-1-s-0" x1="0%" x2="0%" y1="0%" y2="100%">
                            <stop offset="0%" style="stop-color:#F8CECC"></stop>
                            <stop offset="100%" style="stop-color:#EA583B"></stop>
                        </lineargradient>
                        <lineargradient id="mx-gradient-dae8fc-1-7ea6e0-1-s-0" x1="0%" x2="0%" y1="0%" y2="100%">
                            <stop offset="0%" style="stop-color:#DAE8FC"></stop>
                            <stop offset="100%" style="stop-color:#7EA6E0"></stop>
                        </lineargradient>
                    </defs>
                    <g transform="translate(-1,-1)">
                        <image height="420.7" width="651" xlink:href="assets/images/kanto.png"></image>

                        <!--Route 1-->
                        <g transform="rotate(90,83.65,263.2)"
                           data-bind="click:function(){ MapHelper.moveToRoute(1, 0); } ">
                            <rect data-route='1' data-bind="attr: { class: MapHelper.calculateRouteCssClass(1,0)() }"
                                  height="28"
                                  width="80.1"
                                  x="51.3" y="250.2"></rect>
                            <text font-size="13px" x="82.3" y="268.2">1</text>
                        </g>

                        <!--Route 2-->
                        <g transform="rotate(90,83.65,263.2)"
                           data-bind="click:function(){ MapHelper.moveToRoute(2, 0); } ">
                            <rect data-route='2' data-bind="attr: { class: MapHelper.calculateRouteCssClass(2,0)() }"
                                  height="28"
                                  width="120.1"
                                  x="-70" y="250.2"></rect>
                            <text font-size="13px" x="5" y="268.2">2</text>
                        </g>

                        <!--Route 3-->
                        <g data-bind="click:function(){ MapHelper.moveToRoute(3, 0); } ">
                            <rect data-route='3' data-bind="attr: { class: MapHelper.calculateRouteCssClass(3,0)() }"
                                  height="28"
                                  width="112.1"
                                  x="92.3" y="100.1"></rect>
                            <text x="140" y="120.1">3</text>
                        </g>

                        <!--Route 4-->
                        <g data-bind="click:function(){ MapHelper.moveToRoute(4, 0); } ">
                            <rect data-route='4' data-bind="attr: { class: MapHelper.calculateRouteCssClass(4,0)() }"
                                  height="28"
                                  width="170"
                                  x="174.3" y="72.8"></rect>
                            <text x="254.3" y="92.8">4</text>
                        </g>

                        <!--Route 5-->
                        <g transform="rotate(90,31.5,9.5)"
                           data-bind="click:function(){ MapHelper.moveToRoute(5, 0); } ">
                            <rect data-route='5' data-bind="attr: { class: MapHelper.calculateRouteCssClass(5,0)() }"
                                  height="28"
                                  width="70"
                                  x="120" y="-324"></rect>
                            <text x="147" y="-305">5</text>
                        </g>

                        <!--Route 6-->
                        <g transform="rotate(90,31.5,9.5)"
                           data-bind="click:function(){ MapHelper.moveToRoute(6, 0); } ">
                            <rect data-route='6' data-bind="attr: { class: MapHelper.calculateRouteCssClass(6,0)() }"
                                  height="28"
                                  width="70"
                                  x="200" y="-324"></rect>
                            <text x="230" y="-305">6</text>
                        </g>

                        <!--Route 7-->
                        <g data-bind="click:function(){ MapHelper.moveToRoute(7, 0); } ">
                            <rect data-route='7' data-bind="attr: { class: MapHelper.calculateRouteCssClass(7,0)() }"
                                  height="28"
                                  width="112.1"
                                  x="345.3" y="152.1"></rect>
                            <text x="395.3" y="173.1">7</text>
                        </g>

                        <!--Route 8-->
                        <g data-bind="click:function(){ MapHelper.moveToRoute(8, 0); } ">
                            <rect data-route='8' data-bind="attr: { class: MapHelper.calculateRouteCssClass(8,0)() }"
                                  height="28"
                                  width="90.1"
                                  x="270.3" y="152.1"></rect>
                            <text x="304.3" y="172.1">8</text>
                        </g>

                        <!--Route 9-->
                        <g data-bind="click:function(){ MapHelper.moveToRoute(9, 0); } ">
                            <rect data-route='9' data-bind="attr: { class: MapHelper.calculateRouteCssClass(9,0)() }"
                                  height="28"
                                  width="112.1"
                                  x="345.3" y="72.8"></rect>
                            <text x="395.3" y="92.8">9</text>
                        </g>

                        <!--Route 10-->
                        <g data-bind="click:function(){ MapHelper.moveToRoute(10, 0); } ">
                            <rect data-route='10' data-bind="attr: { class: MapHelper.calculateRouteCssClass(10,0)() }"
                                  height="28"
                                  width="90"
                                  transform="rotate(90,31.5,9.5)"
                                  x="95" y="-430"></rect>
                            <text x="449" y="142">10</text>
                        </g>

                        <!--Route 11-->
                        <g data-bind="click:function(){ MapHelper.moveToRoute(11, 0); } ">
                            <rect data-route='11' data-bind="attr: { class: MapHelper.calculateRouteCssClass(11,0)() }"
                                  height="28"
                                  width="99.3"
                                  x="345.3" y="231.8"></rect>
                            <text x="395.3" y="252.8">11</text>
                        </g>

                        <!--Route 12-->
                        <g transform="rotate(90,31.5,9.5)"
                           data-bind="click:function(){ MapHelper.moveToRoute(12, 0); } ">
                            <rect data-route='12' data-bind="attr: { class: MapHelper.calculateRouteCssClass(12,0)() }"
                                  height="28"
                                  width="82"
                                  x="200" y="-430"></rect>
                            <text x="230" y="-410">12</text>
                        </g>

                        <!--Route 13-->
                        <g transform="rotate(90,31.5,9.5)"
                           data-bind="click:function(){ MapHelper.moveToRoute(13, 0); } ">
                            <rect data-route='13' data-bind="attr: { class: MapHelper.calculateRouteCssClass(13,0)() }"
                                  height="28"
                                  width="56"
                                  x="281" y="-430"></rect>
                            <text x="304" y="-412">13</text>
                        </g>

                        <!--Route 14-->
                        <g data-bind="click:function(){ MapHelper.moveToRoute(14, 0); } ">
                            <rect data-route='14' data-bind="attr: { class: MapHelper.calculateRouteCssClass(14,0)() }"
                                  height="28"
                                  width="80.3"
                                  x="363.3" y="287"></rect>
                            <text x="393.3" y="305.8">14</text>
                        </g>

                        <!--Route 15-->
                        <g data-bind="click:function(){ MapHelper.moveToRoute(15, 0); } ">
                            <rect data-route='15' data-bind="attr: { class: MapHelper.calculateRouteCssClass(15,0)() }"
                                  height="28"
                                  width="101.3"
                                  x="290.3" y="314"></rect>
                            <text x="338.3" y="333">15</text>
                        </g>

                        <!--Route 16-->
                        <g data-bind="click:function(){ MapHelper.moveToRoute(16, 0); } ">
                            <rect data-route='16' data-bind="attr: { class: MapHelper.calculateRouteCssClass(16,0)() }"
                                  height="28"
                                  width="130.1"
                                  x="148.3" y="152.1"></rect>
                            <text x="200.3" y="172.1">16</text>
                        </g>

                        <!--Route 17-->
                        <g transform="rotate(90,31.5,9.5)"
                           data-bind="click:function(){ MapHelper.moveToRoute(17, 0); } ">
                            <rect data-route='17' data-bind="attr: { class: MapHelper.calculateRouteCssClass(17,0)() }"
                                  height="28"
                                  width="137"
                                  x="200" y="-135.3"></rect>
                            <text x="260" y="-116">17</text>
                        </g>

                        <!--Route 18-->
                        <g data-bind="click:function(){ MapHelper.moveToRoute(18, 0); } ">
                            <rect data-route='18' data-bind="attr: { class: MapHelper.calculateRouteCssClass(18,0)() }"
                                  height="28"
                                  width="145.3"
                                  x="148.3" y="314"></rect>
                            <text x="190.3" y="333">18</text>
                        </g>

                        <!--Route 19-->
                        <g transform="rotate(90,83.65,263.2)"
                           data-bind="click:function(){ MapHelper.moveToRoute(19, 0); } ">
                            <rect data-route='19' data-bind="attr: { class: MapHelper.calculateRouteCssClass(19,0)() }"
                                  height="28"
                                  width="64"
                                  x="151.3" y="35.2"></rect>
                        </g>

                        <!--Route 19-->
                        <g data-bind="click:function(){ MapHelper.moveToRoute(19, 0); } ">
                            <rect data-route='19' data-bind="attr: { class: MapHelper.calculateRouteCssClass(19,0)() }"
                                  height="28"
                                  width="105.3"
                                  x="188.3" y="367"></rect>
                            <text x="235.3" y="387">19</text>
                        </g>

                        <!--Route 20-->
                        <g data-bind="click:function(){ MapHelper.moveToRoute(20, 0); } ">
                            <rect data-route='20' data-bind="attr: { class: MapHelper.calculateRouteCssClass(20,0)() }"
                                  height="28"
                                  width="99"
                                  x="90.3" y="367"></rect>
                            <text x="129.3" y="387">20</text>
                        </g>

                        <!--Route 21-->
                        <g transform="rotate(90,83.65,263.2)"
                           data-bind="click:function(){ MapHelper.moveToRoute(21, 0); } ">
                            <rect data-route='21' data-bind="attr: { class: MapHelper.calculateRouteCssClass(21,0)() }"
                                  height="28"
                                  width="80.1"
                                  x="121.3" y="250.2"></rect>
                            <text transform="rotate(-90,166.65,263.2)" font-size="12px" x="158.3" y="268.2">21</text>
                        </g>

                        <!--Route 22-->
                        <g data-bind="click:function(){ MapHelper.moveToRoute(22, 0); } ">
                            <rect data-route='22' data-bind="attr: { class: MapHelper.calculateRouteCssClass(22,0)() }"
                                  height="28"
                                  width="75"
                                  x="15.3" y="205"></rect>
                            <text x="39.3" y="225">22</text>
                        </g>

                        <!--Route 23-->
                        <g transform="rotate(90,83.65,263.2)"
                           data-bind="click:function(){ MapHelper.moveToRoute(23, 0); } ">
                            <rect data-route='23' data-bind="attr: { class: MapHelper.calculateRouteCssClass(23,0)() }"
                                  height="28"
                                  width="116"
                                  x="-90" y="304"></rect>
                            <text x="-25" y="323">23</text>
                        </g>

                        <!--Route 24-->
                        <g data-bind="click:function(){ MapHelper.moveToRoute(24, 0); } ">
                            <rect data-route='24' transform="rotate(90,31.5,9.5)"
                                  data-bind="attr: { class: MapHelper.calculateRouteCssClass(24,0)() }"
                                  height="28"
                                  width="40"
                                  x="67" y="-324"></rect>
                            <text x="343" y="64.8">24</text>
                        </g>

                        <!--Route 25-->
                        <g data-bind="click:function(){ MapHelper.moveToRoute(25, 0); } ">
                            <rect data-route='25' data-bind="attr: { class: MapHelper.calculateRouteCssClass(25,0)() }"
                                  height="28"
                                  width="83"
                                  x="337" y="18"></rect>
                            <text x="369" y="38">25</text>
                        </g>

                        <path d="M 70 108.39 L 78.29 100.1 L 89.71 100.1 L 98 108.39 L 98 119.81 L 89.71 128.1 L 78.29 128.1 L 70 119.81 Z"
                              fill="#ffffff" stroke="#000000" stroke-miterlimit="10" stroke-width="1.4">
                        </path>
                        <path class="city" id="Pewter City"
                              data-bind="click:function(){MapHelper.moveToTown('Pewter City')}"
                              d="M 72.8 109.53 L 79.43 102.9 L 88.57 102.9 L 95.2 109.53 L 95.2 118.67 L 88.57 125.3 L 79.43 125.3 L 72.8 118.67 Z"
                              fill="url(#mx-gradient-f8cecc-1-ea583b-1-s-0)" stroke="#b85450"
                              stroke-miterlimit="10" stroke-width="1.4"></path>
                        <path d="M 70 215.49 L 78.29 207.2 L 89.71 207.2 L 98 215.49 L 98 226.91 L 89.71 235.2 L 78.29 235.2 L 70 226.91 Z"
                              fill="#ffffff" stroke="#000000" stroke-miterlimit="10" stroke-width="1.4">
                        </path>
                        <path class="city" id="Viridian City"
                              d="M 72.8 216.63 L 79.43 210 L 88.57 210 L 95.2 216.63 L 95.2 225.77 L 88.57 232.4 L 79.43 232.4 L 72.8 225.77 Z"
                              fill="url(#mx-gradient-f8cecc-1-ea583b-1-s-0)" stroke="#b85450"
                              stroke-miterlimit="10" stroke-width="1.4"></path>
                        <path d="M 69.3 296.69 L 77.59 288.4 L 89.01 288.4 L 97.3 296.69 L 97.3 308.11 L 89.01 316.4 L 77.59 316.4 L 69.3 308.11 Z"
                              fill="#ffffff" stroke="#000000" stroke-miterlimit="10" stroke-width=
                                      "1.4"></path>
                        <path class="city" id="Pallet Town"
                              d="M 72.1 297.83 L 78.73 291.2 L 87.87 291.2 L 94.5 297.83 L 94.5 306.97 L 87.87 313.6 L 78.73 313.6 L 72.1 306.97 Z"
                              fill="url(#mx-gradient-f8cecc-1-ea583b-1-s-0)" stroke="#b85450"
                              stroke-miterlimit="10" stroke-width="1.4"></path>
                        <path d="M 338.1 161.59 L 346.39 153.3 L 357.81 153.3 L 366.1 161.59 L 366.1 173.01 L 357.81 181.3 L 346.39 181.3 L 338.1 173.01 Z"
                              fill="#ffffff" stroke="#000000" stroke-miterlimit="10"
                              stroke-width="1.4"></path>
                        <path class="city" id="Saffron City"
                              d="M 340.9 162.73 L 347.53 156.1 L 356.67 156.1 L 363.3 162.73 L 363.3 171.87 L 356.67 178.5 L 347.53 178.5 L 340.9 171.87 Z"
                              fill="url(#mx-gradient-f8cecc-1-ea583b-1-s-0)" stroke=
                                      "#b85450" stroke-miterlimit="10" stroke-width="1.4"></path>
                        <path d="M 254.1 161.59 L 262.39 153.3 L 273.81 153.3 L 282.1 161.59 L 282.1 173.01 L 273.81 181.3 L 262.39 181.3 L 254.1 173.01 Z"
                              fill="#ffffff" stroke="#000000" stroke-miterlimit="10"
                              stroke-width="1.4"></path>
                        <path class="city" id="Celadon City"
                              d="M 256.9 162.73 L 263.53 156.1 L 272.67 156.1 L 279.3 162.73 L 279.3 171.87 L 272.67 178.5 L 263.53 178.5 L 256.9 171.87 Z"
                              fill="url(#mx-gradient-f8cecc-1-ea583b-1-s-0)" stroke=
                                      "#b85450" stroke-miterlimit="10" stroke-width="1.4"></path>
                        <path d="M 336.7 241.39 L 344.99 233.1 L 356.41 233.1 L 364.7 241.39 L 364.7 252.81 L 356.41 261.1 L 344.99 261.1 L 336.7 252.81 Z"
                              fill="#ffffff" stroke="#000000" stroke-miterlimit="10"
                              stroke-width="1.4"></path>
                        <path class="city" id="Vermillion City"
                              d="M 339.5 242.53 L 346.13 235.9 L 355.27 235.9 L 361.9 242.53 L 361.9 251.67 L 355.27 258.3 L 346.13 258.3 L 339.5 251.67 Z"
                              fill="url(#mx-gradient-f8cecc-1-ea583b-1-s-0)" stroke=
                                      "#b85450" stroke-miterlimit="10" stroke-width="1.4"></path>
                        <path d="M 16.1 81.09 L 24.39 72.8 L 35.81 72.8 L 44.1 81.09 L 44.1 92.51 L 35.81 100.8 L 24.39 100.8 L 16.1 92.51 Z"
                              fill="#ffffff" stroke="#000000" stroke-miterlimit="10" stroke-width="1.4">
                        </path>
                        <path class="city" id="Indigo Plateau"
                              d="M 18.9 82.23 L 25.53 75.6 L 34.67 75.6 L 41.3 82.23 L 41.3 91.37 L 34.67 98 L 25.53 98 L 18.9 91.37 Z"
                              fill="url(#mx-gradient-f8cecc-1-ea583b-1-s-0)" stroke="#b85450"
                              stroke-miterlimit="10" stroke-width="1.4"></path>
                        <path d="M 338.1 79.69 L 346.39 71.4 L 357.81 71.4 L 366.1 79.69 L 366.1 91.11 L 357.81 99.4 L 346.39 99.4 L 338.1 91.11 Z"
                              fill="#ffffff" stroke="#000000" stroke-miterlimit="10" stroke-width=
                                      "1.4"></path>
                        <path class="city" id="Cerulean City"
                              d="M 340.9 80.83 L 347.53 74.2 L 356.67 74.2 L 363.3 80.83 L 363.3 89.97 L 356.67 96.6 L 347.53 96.6 L 340.9 89.97 Z"
                              fill="url(#mx-gradient-f8cecc-1-ea583b-1-s-0)" stroke="#b85450"
                              stroke-miterlimit="10" stroke-width="1.4"></path>
                        <path d="M 445.2 162.99 L 453.49 154.7 L 464.91 154.7 L 473.2 162.99 L 473.2 174.41 L 464.91 182.7 L 453.49 182.7 L 445.2 174.41 Z"
                              fill="#ffffff" stroke="#000000" stroke-miterlimit="10"
                              stroke-width="1.4"></path>
                        <path class="city" id="Lavender Town"
                              d="M 448 164.13 L 454.63 157.5 L 463.77 157.5 L 470.4 164.13 L 470.4 173.27 L 463.77 179.9 L 454.63 179.9 L 448 173.27 Z"
                              fill="url(#mx-gradient-f8cecc-1-ea583b-1-s-0)" stroke="#b85450"
                              stroke-miterlimit="10" stroke-width="1.4"></path>
                        <rect fill="#ffffff" height="15.4" stroke="none" width="15.4" x="456.4" y="166.6"></rect>
                        <rect class="city" id="Pokemon Tower" fill="url(#mx-gradient-dae8fc-1-7ea6e0-1-s-0)"
                              height="12.6" stroke="#6c8ebf" width="12.6" x="457.8" y="168"></rect>
                        <path d="M 284.2 323.29 L 292.49 315 L 303.91 315 L 312.2 323.29 L 312.2 334.71 L 303.91 343 L 292.49 343 L 284.2 334.71 Z"
                              fill="#ffffff" stroke="#000000" stroke-miterlimit="10" stroke-width=
                                      "1.4"></path>
                        <path class="city" id="Fuchsia City"
                              d="M 287 324.43 L 293.63 317.8 L 302.77 317.8 L 309.4 324.43 L 309.4 333.57 L 302.77 340.2 L 293.63 340.2 L 287 333.57 Z"
                              fill="url(#mx-gradient-f8cecc-1-ea583b-1-s-0)" stroke="#b85450"
                              stroke-miterlimit="10" stroke-width="1.4"></path>
                        <!-- <rect fill="#ffffff" height="15.4" stroke="none" width="15.4" x="295.4" y="326.9"></rect>
                        <rect  class="city" id="Fuchsia City" fill="url(#mx-gradient-dae8fc-1-7ea6e0-1-s-0)" height="12.6" stroke="#6c8ebf" width="12.6" x="296.8" y="328.3"></rect>
                         -->
                        <path d="M 70 375.79 L 78.29 367.5 L 89.71 367.5 L 98 375.79 L 98 387.21 L 89.71 395.5 L 78.29 395.5 L 70 387.21 Z"
                              fill="#ffffff" stroke="#000000" stroke-miterlimit="10" stroke-width="1.4">
                        </path>
                        <path class="city" id="Cinnabar Island"
                              d="M 72.8 376.93 L 79.43 370.3 L 88.57 370.3 L 95.2 376.93 L 95.2 386.07 L 88.57 392.7 L 79.43 392.7 L 72.8 386.07 Z"
                              fill="url(#mx-gradient-f8cecc-1-ea583b-1-s-0)" stroke="#b85450"
                              stroke-miterlimit="10" stroke-width="1.4"></path>
                        <rect fill="#ffffff" height="15.4" stroke="none" width="15.4" x="81.2" y="379.4"></rect>
                        <rect class="city" id="Pokemon Mansion" fill="url(#mx-gradient-dae8fc-1-7ea6e0-1-s-0)"
                              height="12.6" stroke="#6c8ebf" width="12.6" x="82.6" y="380.8"></rect>

                        <rect fill="#ffffff" height="15.4" stroke="none" width="15.4" x="349.3" y="83.3"></rect>
                        <rect class="city" id="Cerulean Cave" fill="url(#mx-gradient-dae8fc-1-7ea6e0-1-s-0)"
                              height="12.6" stroke="#6c8ebf" width="12.6" x="350.7" y="84.7"></rect>

                        <rect fill="#ffffff" height="15.4" stroke="none" width="15.4" x="22.4" y="109.9"></rect>
                        <rect class="city" id="Victory Road" fill="url(#mx-gradient-dae8fc-1-7ea6e0-1-s-0)"
                              height="12.6" stroke="#6c8ebf" width="12.6" x="23.8" y="111.3"></rect>

                        <rect fill="#ffffff" height="15.4" stroke="none" width="15.4" x="76.3" y="133"></rect>
                        <rect class="city" id="Digletts Cave" fill="url(#mx-gradient-dae8fc-1-7ea6e0-1-s-0)"
                              height="12.6" stroke="#6c8ebf" width="12.6" x="77.7" y="134.4"></rect>

                        <rect fill="#ffffff" height="15.4" stroke="none" width="15.4" x="76.3" y="156.1"></rect>
                        <rect class="city" id="Viridian Forest" fill="url(#mx-gradient-dae8fc-1-7ea6e0-1-s-0)"
                              height="12.6" stroke="#6c8ebf" width="12.6" x="77.7" y="157.5"></rect>

                        <rect fill="#ffffff" height="15.4" stroke="none" width="15.4" x="181.3" y="374.5"></rect>
                        <rect class="city" id="Seafoam Islands" fill="url(#mx-gradient-dae8fc-1-7ea6e0-1-s-0)"
                              height="12.6" stroke="#6c8ebf" width="12.6" x="182.7" y="375.9"></rect>

                        <rect fill="#ffffff" height="15.4" stroke="none" width="15.4" x="210" y="79.1"></rect>
                        <rect class="city" id="Mt. Moon" fill="url(#mx-gradient-dae8fc-1-7ea6e0-1-s-0)" height="12.6"
                              stroke="#6c8ebf" width="12.6" x="211.4" y="80.5"></rect>

                        <!-- 								<rect fill="#ffffff" height="15.4" stroke="none" width="15.4" x="371.7" y="240.1"></rect>
                                                        <rect class="city" id="Digletts Cave 2" fill="url(#mx-gradient-dae8fc-1-7ea6e0-1-s-0)" height="12.6" stroke="#6c8ebf" width="12.6" x="373.1" y="241.5"></rect>
                         -->
                        <rect fill="#ffffff" height="15.4" stroke="none" width="15.4" x="451.5" y="79.1"></rect>
                        <rect class="city" id="Rock Tunnel" fill="url(#mx-gradient-dae8fc-1-7ea6e0-1-s-0)" height="12.6"
                              stroke="#6c8ebf" width="12.6" x="452.9" y="80.5"></rect>

                        <rect fill="#ffffff" height="15.4" stroke="none" width="15.4" x="451.5" y="103.6"></rect>
                        <rect class="city" id="Power Plant" fill="url(#mx-gradient-dae8fc-1-7ea6e0-1-s-0)" height="12.6"
                              stroke="#6c8ebf" width="12.6" x="452.9" y="105"></rect>

                    </g>
                </svg>
            </div>
        </div>

        <div class="col-md-3 pull-md-6">
            <div class="page-item" style="background-color: white; min-height: 180px">
                <h2>Pokeball management</h2>
            </div>

            <div class="page-item" style="background-color: white">
                <table id="pokemonList" class="table table-striped table-hover">
                    <thead>
                    <tr>
                        <th style="margin-left: 9px;">Name</th>
                        <th>Atk</th>
                        <th>Lvl</th>
                    </tr>
                    </thead>
                    <tbody data-bind="template: { name: 'pokemonListTemplate', foreach: player._caughtPokemonList}">

                    </tbody>
                </table>
            </div>

        </div>

        <div class="col-md-3">
            <div class="page-item" style="background-color: red; min-height: 150px">
                <h2>Oak Items</h2>
            </div>

            <div class="page-item" style="background-color: deepskyblue; min-height: 100px">
                <h2>Current quest counter</h2>
            </div>

            <div class="page-item" style="background-color: #ffe463; min-height: 250px">
                <h2>Upgrades</h2>
            </div>
        </div>

    </div>
</div>
</body>
</html><|MERGE_RESOLUTION|>--- conflicted
+++ resolved
@@ -203,42 +203,14 @@
                                 </div>
                             </div>
 
-<<<<<<< HEAD
-                        </div>
+
+                    </div>
 
                         <span data-bind="text: Battle.enemyPokemon().health">health</span>/<span
                             data-bind="text: Battle.enemyPokemon().maxHealth">maxHealth</span>
-=======
->>>>>>> df8c472a
                     </div>
 
-                    <div class="card">
-                        <table width="100%">
-                            <td width="50%"><span style="display: inline;">Pokémon Attack: <span
-                                    data-bind="text: player.pokemonAttackObservable"></span></span></td>
-                            <td width="50%"><span style="display: inline;">Click Attack: <span
-                                    data-bind="text: player.clickAttackObservable"></span></span>
-                            </td>
-                        </table>
-                    </div>
-                </div>
-
-<<<<<<< HEAD
-                <div data-bind="if: Game.gameState() == GameConstants.GameState.town" id="townView">
-                    <div style="min-height: 100px;">
-                        <h2>Town</h2>
-                    </div>
-
-                </div>
-
-                <div data-bind="if: Game.gameState() == GameConstants.GameState.gym" id="gymView">
-                    <div style="min-height: 100px;"></div>
-
-                </div>
-            </div>
-
-            <div class="page-item no-select">
-=======
+
                 <div class="card">
                     <table width="100%">
                         <td width="50%"><span style="display: inline;">Pokémon Attack: <span
@@ -249,10 +221,23 @@
                     </table>
                 </div>
 
-            </div>
-
-            <div class="page-item no-select" style="background-color: green; min-height: 350px">
->>>>>>> df8c472a
+
+            </div>
+
+                <div data-bind="if: Game.gameState() == GameConstants.GameState.town" id="townView">
+                    <div style="min-height: 100px;">
+                        <h2>Town</h2>
+                    </div>
+
+                </div>
+
+                <div data-bind="if: Game.gameState() == GameConstants.GameState.gym" id="gymView">
+                    <div style="min-height: 100px;"></div>
+
+                </div>
+            </div>
+
+            <div class="page-item no-select">
                 <svg id="map" viewBox="0 0 650 400" preserveAspectRatio="xMaxYMax meet">
                     <defs>
                         <lineargradient id="mx-gradient-f8cecc-1-ea583b-1-s-0" x1="0%" x2="0%" y1="0%" y2="100%">
