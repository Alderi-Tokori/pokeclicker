--- conflicted
+++ resolved
@@ -1359,7 +1359,6 @@
                 <h2>Current quest counter</h2>
             </div>
 
-<<<<<<< HEAD
                 <!-- Egg Slots/Breeding-->
                 <div class="page-item" data-bind="if: player.hasKeyItem('Mystery Egg')">
                     <div class="row" data-bind="foreach: player.eggList">
@@ -1368,10 +1367,6 @@
                         </div>
                     </div>
                 </div>
-=======
-            <div class="page-item" style="background-color: #ffe463; min-height: 250px">
-                <h2>Upgrades</h2>
->>>>>>> a05dc804
             </div>
 
         </div>
