--- conflicted
+++ resolved
@@ -177,9 +177,8 @@
     <div class="row justify-content-lg-center" style="text-align: center">
 
         <!--The next two divs switch around on large screens. This way, battle screen/map is on top on smaller screens-->
-<<<<<<< HEAD
         <!--Middle column-->
-        <div class="col-md-6 push-md-3">
+        <div class="col-lg-6 push-lg-3">
             <div id="interactionView" class="page-item" style="background-color: white">
                 <div data-bind="if: Game.gameState() == GameConstants.GameState.fighting"
                      id="routeBattleView">
@@ -196,36 +195,14 @@
                             <div style="height: 96px;">
                                 <div data-bind="ifnot: Battle.catching">
                                     <img id="enemy"
-                                         data-bind="click: function() {Battle.clickAttack()}, attr:{ src: '/assets/images/pokemon/' + Battle.enemyPokemon().id() + '.png' }"/>
+                                         data-bind="click: function() {Battle.clickAttack()}, attr:{ src: PokemonHelper.getImage(Battle.enemyPokemon(), Battle.enemyPokemon().shiny) }"
+                                     src=""/>
                                 </div>
 
                                 <div data-bind="if: Battle.catching">
-                                    <img data-bind="attr:{ src: '/assets/images/pokeball.png' }"/>
+                                    <img data-bind="attr:{ src: '/assets/images/pokeball.png' }" src=""/>
                                 </div>
 
-=======
-        <div class="col-lg-6 push-lg-3">
-            <div class="page-item" style="background-color: white">
-                <div class="card">
-                    <span>Money: <span data-bind="text: player.money">todo</span></span>
-                </div>
-
-                <div>
-                    <div class="col-lg-12" style="display: block;">
-                        Route <span data-bind="text: player.route">number</span><br>
-                        <span data-bind="text: player.routeKillsObservable(player.route())">kills</span>/<span
-                            data-bind="text: player.routeKillsNeeded">killsneeded</span><br>
-                        <span data-bind="text: Battle.enemyPokemon().name">Pokemon name</span><br>
-                        <div style="height: 96px;">
-                            <div data-bind="ifnot: Battle.catching">
-                                <img id="enemy"
-                                     data-bind="click: Battle.clickAttack(), attr:{ src: PokemonHelper.getImage(Battle.enemyPokemon(), Battle.enemyPokemon().shiny) }"
-                                     src=""/>
-                            </div>
-
-                            <div data-bind="if: Battle.catching">
-                                <img data-bind="attr:{ src: '/assets/images/pokeball.png' }" src=""/>
->>>>>>> dfc0baa9
                             </div>
                             <div class="progress">
                                 <div class="progress-bar bg-danger" role="progressbar"
@@ -243,17 +220,19 @@
 
                     <div class="card">
                         <table width="100%">
+                            <tr>
+
                             <td width="50%"><span style="display: inline;">Pokémon Attack: <span
                                     data-bind="text: player.pokemonAttackObservable"></span></span></td>
                             <td width="50%"><span style="display: inline;">Click Attack: <span
                                     data-bind="text: player.clickAttackObservable"></span></span>
                             </td>
+                        </tr>
                         </table>
                     </div>
 
                 </div>
 
-<<<<<<< HEAD
                 <!--TownView-->
                 <div id="townView" data-bind="if: Game.gameState() == GameConstants.GameState.town"
                      class="justify-content-lg-center no-gutters no-select">
@@ -284,19 +263,6 @@
                         </div>
                     </div>
 
-=======
-                <div class="card">
-                    <table width="100%">
-                        <tr>
-
-                            <td width="50%"><span style="display: inline;">Pokémon Attack: <span
-                                    data-bind="text: player.pokemonAttackObservable"></span></span></td>
-                            <td width="50%"><span style="display: inline;">Click Attack: <span
-                                    data-bind="text: player.clickAttackObservable"></span></span>
-                            </td>
-                        </tr>
-                    </table>
->>>>>>> dfc0baa9
                 </div>
 
                 <!--GymView-->
@@ -753,12 +719,8 @@
             </div>
         </div>
 
-<<<<<<< HEAD
         <!--left column-->
-        <div class="col-md-3 pull-md-6">
-=======
         <div class="col-lg-3 pull-lg-6">
->>>>>>> dfc0baa9
             <div class="page-item" style="background-color: white; min-height: 180px">
                 <h2>Pokeball management</h2>
             </div>
@@ -780,12 +742,8 @@
 
         </div>
 
-<<<<<<< HEAD
         <!--Right column-->
-        <div class="col-md-3">
-=======
         <div class="col-lg-3">
->>>>>>> dfc0baa9
             <div class="page-item" style="background-color: red; min-height: 150px">
                 <h2>Oak Items</h2>
             </div>
