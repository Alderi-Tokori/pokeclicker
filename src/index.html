--- conflicted
+++ resolved
@@ -107,13 +107,10 @@
                     </form>
 
                     <form target="_blank" action="https://www.paypal.com/cgi-bin/webscr" method="post">
-<<<<<<< HEAD
                         <button data-html="true"
                                 title="Don't let the PokéDex order fool you, Charmander is and will always be the best starter. -Isha"
                                 class="btn btn-primary donate-button">€5<br><img src="assets/images/pokemon/7.png">
-=======
-                        <button class="btn btn-primary donate-button">€5<br><img src="assets/images/pokemon/7.png">
->>>>>>> f9fbbfea
+
                         </button>
                         <input type="hidden" name="cmd" value="_s-xclick">
                         <input type="hidden" name="hosted_button_id" value="VHFSUMCRY8PJU">
@@ -156,13 +153,9 @@
 
                 </div>
 
-<<<<<<< HEAD
                 <div class="row justify-content-sm-center" style="text-align: center">
                     <p class="text-muted" style="font-size:8px">*note you don't actually get the Pokémon</p>
                 </div>
-
-=======
->>>>>>> f9fbbfea
             </div>
             <div class="modal-footer">
                 <button type="button" class="btn btn-default" data-dismiss="modal">Close</button>
@@ -612,10 +605,6 @@
                         <rect class="city" id="Power Plant" fill="url(#mx-gradient-dae8fc-1-7ea6e0-1-s-0)" height="12.6"
                               stroke="#6c8ebf" width="12.6" x="452.9" y="105"></rect>
 
-<<<<<<< HEAD
-
-=======
->>>>>>> f9fbbfea
                     </g>
                 </svg>
             </div>
