--- conflicted
+++ resolved
@@ -1388,7 +1388,7 @@
                                     </div>
                                 </div>
                                 <div data-bind='if: progress() >= 100'>
-                                    <button class='btn btn-primary' 
+                                    <button class='btn btn-primary'
                                             data-bind='click: function(){BreedingHelper.hatchPokemonEgg($index())}'>
                                         Hatch!
                                     </button>
@@ -1441,7 +1441,6 @@
     </div>
 </div>
 
-<<<<<<< HEAD
         <!-- Achievements Modal -->
         <div class="modal  fade" id="achievementsModal" tabindex="-1" role="dialog"
              aria-labelledby="AchievementsModalLabel" aria-hidden="true">
@@ -1486,35 +1485,9 @@
                     <div class="modal-footer">
                         <button type="button" class="btn btn-primary" data-dismiss="modal">Next</button>
                     </div>
-=======
-<!-- Start Sequence Modal-->
-<div class="modal" id="startSequenceModal" tabindex="-1" role="dialog"
-     aria-labelledby="startSequenceModalLabel" aria-hidden="true">
-    <div class="modal-dialog modal-lg" role="document">
-        <div class="modal-content">
-            <div class="modal-header">
-                <div style="width: 100%;">
-                    <img src="assets/images/oak.png">
-                    <h5 class="modal-title" id="startSequenceModalLabel">Professor Oak</h5>
->>>>>>> 81e338ae
-                </div>
-            </div>
-            <div class="modal-body">
-                <p>Hello, there! Glad to meet you! Welcome to the world of Pokémon!<br>
-                    My name is Oak. People affectionately refer to me as the Pokémon Professor.<br>
-                    This world… …is inhabited far and wide by creatures called Pokémon!<br>
-                    For some people, Pokémon are pets. Other use them for battling.<br>
-                    As for myself… I study Pokémon as a profession.<br>
-                    However, your own very Pokémon legend is about to unfold!<br>
-                    A world of dreams and adventures with Pokémon awaits! Let's go!
-                </p>
-            </div>
-            <div class="modal-footer">
-                <button type="button" class="btn btn-primary" data-dismiss="modal">Next</button>
+                </div>
             </div>
         </div>
-    </div>
-</div>
 
 <!-- Pick Starter Modal-->
 <div class="modal" id="pickStarterModal" tabindex="-1" role="dialog"
@@ -1613,7 +1586,37 @@
     </div>
 </div>
 
-<<<<<<< HEAD
+<!-- Hall of Fame Modal -->
+<div class="modal fade" id="hallOfFameModal" tabindex="-1" role="dialog"
+     aria-labelledby="hallOfFameModalLabel" aria-hidden="true">
+    <div class="modal-dialog" role="document">
+        <div class="modal-content">
+            <div class="modal-header">
+                <div style="width: 100%;">
+                    <img src=""
+                         data-bind="attr:{ src: '/assets/images/oak.png'}">
+                    <h5 class="modal-title" id="hallOfFameModalLabel">Professor Oak</h5>
+
+                </div>
+            </div>
+            <div class="modal-body">
+                <p>
+                    So, you won! Congratulations! You're the new Pokémon League champion! You've grown
+                    up so
+                    much since you first left with <span
+                        data-bind="text: GameConstants.Starter[player.starter]">starter</span>! You have
+                    worked
+                    hard to become the new League Champion!
+                </p>
+
+            </div>
+            <div class="modal-footer">
+                <button type="button" class="btn btn-secondary" data-dismiss="modal">Close</button>
+            </div>
+        </div>
+    </div>
+</div>
+
         <!-- Shards Modal -->
         <div aria-labelledby="myModalLabel" class="modal fade" id="shardModal" role="dialog" tabindex="-1">
             <div class="modal-dialog" id="shardModalDialog" role="document">
@@ -1652,38 +1655,8 @@
                                 </td>
                             </tr>
                         </table>
-=======
-<!-- Hall of Fame Modal -->
-<div class="modal fade" id="hallOfFameModal" tabindex="-1" role="dialog"
-     aria-labelledby="hallOfFameModalLabel" aria-hidden="true">
-    <div class="modal-dialog" role="document">
-        <div class="modal-content">
-            <div class="modal-header">
-                <div style="width: 100%;">
-                    <img src=""
-                         data-bind="attr:{ src: '/assets/images/oak.png'}">
-                    <h5 class="modal-title" id="hallOfFameModalLabel">Professor Oak</h5>
-
-                </div>
-            </div>
-            <div class="modal-body">
-                <p>
-                    So, you won! Congratulations! You're the new Pokémon League champion! You've grown
-                    up so
-                    much since you first left with <span
-                        data-bind="text: GameConstants.Starter[player.starter]">starter</span>! You have
-                    worked
-                    hard to become the new League Champion!
-                </p>
-
-            </div>
-            <div class="modal-footer">
-                <button type="button" class="btn btn-secondary" data-dismiss="modal">Close</button>
-            </div>
-        </div>
-    </div>
-</div>
-
+                    </div>
+                </div>
 <!-- Breeding Modal-->
 <div class="modal fade" id="breedingModal" tabindex="-1" role="dialog"
      aria-labelledby="breedingModalLabel" aria-hidden="true">
@@ -1718,7 +1691,6 @@
                                 <span data-bind="text: name" style="margin-left: 20px">Name</span>
                             </button>
                         </div>
->>>>>>> 81e338ae
                     </div>
                 </div>
                 <div data-bind="ifnot: player.hasMaxLevelPokemon()">
