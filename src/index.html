--- conflicted
+++ resolved
@@ -310,70 +310,7 @@
                 @import "townView.html"
 
                 <!--GymView-->
-<<<<<<< HEAD
-                <div id="gymView" data-bind="if: Game.gameState() == GameConstants.GameState.gym">
-
-                    <div style="position: relative;">
-                        <div id="gymCountdownView">
-                            <h1 id="gymCountdownText" style="display: inline-block; vertical-align: middle;">Go!</h1>
-                            <span style="display: inline-block; vertical-align:middle; height: 100%;"></span>
-                        </div>
-                        <div class="col-lg-12" style="display: block;">
-                            <div id="gymTimer" class="progress">
-                                <div class="progress-bar" role="progressbar"
-                                     data-bind="text: GymRunner.timeLeftSeconds(), attr:{ style: 'width:' + GymRunner.timeLeftPercentage() + '%' }"
-                                     aria-valuemin="0" aria-valuemax="100">
-                                </div>
-                            </div>
-                            <div class="row">
-                                <div class="col-sm-4 offset-sm-4">
-                                    <span data-bind="text: GymBattle.enemyPokemon().name">Pokemon name</span><br>
-                                    <div class="clickable" style="height: 96px;">
-                                        <img id="gymEnemy" src=""
-                                             data-bind="click: function() {GymBattle.clickAttack()}, attr:{ src: '/assets/images/pokemon/' + GymBattle.enemyPokemon().id + '.png' }"/>
-                                    </div>
-                                </div>
-                                <div class="col-sm-3" style="display: grid;">
-                                    <span data-bind="text: GymBattle.gym.leaderName">Leader</span>
-                                    <div class="gymPokeballList">
-                                        <span data-bind="foreach: new Array(GymBattle.pokemonsUndefeatedComputable())"><img
-                                                class="gymPokeball" src="assets/images/gymLeaders/pokeball.png"></span>
-                                        <span data-bind="foreach: new Array(GymBattle.pokemonsDefeatedComputable())"><img
-                                                class="gymPokeball gymPokeballDefeated"
-                                                src="assets/images/gymLeaders/pokeball.png"></span>
-                                    </div>
-                                    <div>
-                                        <img height="56px" id="gymLeader" src=""
-                                             data-bind="attr:{ src: '/assets/images/gymLeaders/' + GymBattle.gym.leaderName + '.png'}">
-                                    </div>
-
-                                </div>
-                            </div>
-                            <div class="progress">
-                                <div class="progress-bar bg-danger" role="progressbar"
-                                     data-bind="attr:{ style: 'width:' + GymBattle.enemyPokemon().healthPercentage() + '%' }"
-                                     aria-valuemin="0" aria-valuemax="100">
-
-                                </div>
-                            </div>
-                        </div>
-                        <span data-bind="text: GymBattle.enemyPokemon().health">health</span><span>/</span><span
-                            data-bind="text: GymBattle.enemyPokemon().maxHealth">maxHealth</span>
-                    </div>
-                    <div class="card">
-                        <table width="100%">
-                            <tr>
-                                <td width="50%"><span style="display: inline;">Pokémon Attack: <span
-                                        data-bind="text: player.pokemonAttackObservable"></span></span></td>
-                                <td width="50%"><span style="display: inline;">Click Attack: <span
-                                        data-bind="text: player.clickAttackObservable"></span></span>
-                                </td>
-                            </tr>
-                        </table>
-                    </div>
-=======
                 @import "gymView.html"
->>>>>>> 6c434c19
 
                 <!--ShopView-->
                 @import "shopView.html"
@@ -833,7 +770,7 @@
                                       y="109.9"></rect>
                                 <rect data-bind="
                                 click:function(){MapHelper.moveToTown('Victory Road')},
-                                attr: { class: MapHelper.calculateTownCssClass('Victory Road')() }" 
+                                attr: { class: MapHelper.calculateTownCssClass('Victory Road')() }"
                                 class="city"
                                 data-town="Victory Road" fill="url(#mx-gradient-dae8fc-1-7ea6e0-1-s-0)"
                                       height="12.6" stroke="#6c8ebf" width="12.6" x="23.8" y="111.3"></rect>
@@ -869,7 +806,7 @@
                                       y="79.1"></rect>
                                 <rect data-bind="
                                 click:function(){MapHelper.moveToTown('Mt. Moon')},
-                                attr: { class: MapHelper.calculateTownCssClass('Mt. Moon')() }" 
+                                attr: { class: MapHelper.calculateTownCssClass('Mt. Moon')() }"
                                 class="city"
                                 data-town="Mt. Moon" fill="url(#mx-gradient-dae8fc-1-7ea6e0-1-s-0)"
                                       height="12.6"
