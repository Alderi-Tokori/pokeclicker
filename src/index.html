--- conflicted
+++ resolved
@@ -16,7 +16,17 @@
         </tr>
     </script>
 
-<<<<<<< HEAD
+    <script type="text/html" id="achievementListTemplate">
+        <tr data-bind="css: { 'table-success': isCompleted() , 'table-danger': !isCompleted() }">
+            <td><span data-bind="text: name">Name</span></td>
+            <td data-bind="text: description">Description</td>
+            <td><span data-bind="text: getProgress()">1</span>/<span data-bind="text: property.requiredValue">2</span></td>
+            <td><span data-bind="text: getProgressPercentage()"></span>%</td>
+
+            <td>+<span data-bind="text: bonus"><Bonus></Bonus></span>%</td>
+        </tr>
+    </script>
+
     <script type="text/html" id="treasureListTemplate">
         <tr data-bind='if: amount() > 0'>
             <td class='vertical-middle'>
@@ -37,16 +47,6 @@
                                    text: valueType == "Mine Egg" ? "Breed" : "Sell"'>
                 </button>
             </td>
-=======
-    <script type="text/html" id="achievementListTemplate">
-        <tr data-bind="css: { 'table-success': isCompleted() , 'table-danger': !isCompleted() }">
-            <td><span data-bind="text: name">Name</span></td>
-            <td data-bind="text: description">Description</td>
-            <td><span data-bind="text: getProgress()">1</span>/<span data-bind="text: property.requiredValue">2</span></td>
-            <td><span data-bind="text: getProgressPercentage()"></span>%</td>
-
-            <td>+<span data-bind="text: bonus"><Bonus></Bonus></span>%</td>
->>>>>>> 3930243d
         </tr>
     </script>
 
