<!-- Show Items modal-->
<div class="modal" id="showItemsModal" tabindex="-1" role="dialog"
     aria-labelledby="showItemModalLabel" aria-hidden="true">
    <div class="modal-dialog modal-lg" role="document">
        <div class="modal-content" style="text-align: center">

            <ul style="width:100%" class="nav nav-tabs nav-fill">
                <li class="nav-item"><a data-toggle='tab' class='nav-link' href="#items">Evolution stones</a>
                </li>
                <li class='nav-item'><a data-toggle='tab' class='nav-link active' href="#keyItems">Key Items</a>
                </li>
            </ul>
            <div class="tab-content">
                <div id="items" class="tab-pane fade">
<<<<<<< HEAD
                    <div class="page-item m-0" style="background-color: white;">

                        <div class="row no-gutters justify-content-sm-center" style="padding:15px;">
                            <div class="row col-lg-9 col-sm-11">
                                <div class="col" style="cursor: pointer"
                                     data-bind="css:{ 'item-selected': ItemHandler.stoneSelected() === 'Fire_stone'}, click: function(){ ItemHandler.stoneSelected('Fire_stone'); ItemHandler.pokemonSelected('')}">
                                    <img src="assets/images/items/Fire_stone.png">
                                    <div data-bind="text: player._itemList['Fire_stone']()"></div>
                                </div>
                                <div class="col" style="cursor: pointer"
                                     data-bind="css:{ 'item-selected': ItemHandler.stoneSelected() === 'Water_stone'}, click: function(){ ItemHandler.stoneSelected('Water_stone'); ItemHandler.pokemonSelected('')}">
                                    <img src="assets/images/items/Water_stone.png">
                                    <div data-bind="text: player._itemList['Water_stone']()"></div>
                                </div>
                                <div class="col" style="cursor: pointer"
                                     data-bind="css:{ 'item-selected': ItemHandler.stoneSelected() === 'Leaf_stone'}, click: function(){ ItemHandler.stoneSelected('Leaf_stone'); ItemHandler.pokemonSelected('')}">
                                    <img src="assets/images/items/Leaf_stone.png">
                                    <div data-bind="text: player._itemList['Leaf_stone']()"></div>
                                </div>
                                <div class="col" style="cursor: pointer"
                                     data-bind="css:{ 'item-selected': ItemHandler.stoneSelected() === 'Thunder_stone'}, click: function(){ ItemHandler.stoneSelected('Thunder_stone'); ItemHandler.pokemonSelected('')}">
                                    <img src="assets/images/items/Thunder_stone.png">
                                    <div data-bind="text: player._itemList['Thunder_stone']()"></div>
                                </div>
                                <div class="col" style="cursor: pointer"
                                     data-bind="css:{ 'item-selected': ItemHandler.stoneSelected() === 'Moon_stone'}, click: function(){ ItemHandler.stoneSelected('Moon_stone'); ItemHandler.pokemonSelected('')}">
                                    <img src="assets/images/items/Moon_stone.png">
                                    <div data-bind="text: player._itemList['Moon_stone']()"></div>
                                </div>
                                <div class="col" style="cursor: pointer"
                                     data-bind="css:{ 'item-selected': ItemHandler.stoneSelected() === 'Trade_stone'}, click: function(){ ItemHandler.stoneSelected('Trade_stone'); ItemHandler.pokemonSelected('')}">
                                    <img src="assets/images/items/Trade_stone.png">
                                    <div data-bind="text: player._itemList['Trade_stone']()"></div>
=======
                    <div class="modal-body">

                        <div class="page-item" style="background-color: white;">

                            <div class="row no-gutters justify-content-sm-center" style="padding:15px;">
                                <div class="row col-lg-9 col-sm-11">
                                    <div class="col" style="cursor: pointer"
                                         data-bind="css:{ 'item-selected': ItemHandler.stoneSelected() === 'Fire_stone'}, click: function(){ ItemHandler.stoneSelected('Fire_stone'); ItemHandler.pokemonSelected('')}">
                                        <img src="assets/images/items/Fire_stone.png">
                                        <div data-bind="text: player._itemList['Fire_stone']()"></div>
                                    </div>
                                    <div class="col" style="cursor: pointer"
                                         data-bind="css:{ 'item-selected': ItemHandler.stoneSelected() === 'Water_stone'}, click: function(){ ItemHandler.stoneSelected('Water_stone'); ItemHandler.pokemonSelected('')}">
                                        <img src="assets/images/items/Water_stone.png">
                                        <div data-bind="text: player._itemList['Water_stone']()"></div>
                                    </div>
                                    <div class="col" style="cursor: pointer"
                                         data-bind="css:{ 'item-selected': ItemHandler.stoneSelected() === 'Leaf_stone'}, click: function(){ ItemHandler.stoneSelected('Leaf_stone'); ItemHandler.pokemonSelected('')}">
                                        <img src="assets/images/items/Leaf_stone.png">
                                        <div data-bind="text: player._itemList['Leaf_stone']()"></div>
                                    </div>
                                    <div class="col" style="cursor: pointer"
                                         data-bind="css:{ 'item-selected': ItemHandler.stoneSelected() === 'Thunder_stone'}, click: function(){ ItemHandler.stoneSelected('Thunder_stone'); ItemHandler.pokemonSelected('')}">
                                        <img src="assets/images/items/Thunder_stone.png">
                                        <div data-bind="text: player._itemList['Thunder_stone']()"></div>
                                    </div>
                                    <div class="col" style="cursor: pointer"
                                         data-bind="css:{ 'item-selected': ItemHandler.stoneSelected() === 'Moon_stone'}, click: function(){ ItemHandler.stoneSelected('Moon_stone'); ItemHandler.pokemonSelected('')}">
                                        <img src="assets/images/items/Moon_stone.png">
                                        <div data-bind="text: player._itemList['Moon_stone']()"></div>
                                    </div>
                                    <div class="col" style="cursor: pointer"
                                         data-bind="css:{ 'item-selected': ItemHandler.stoneSelected() === 'Trade_stone'}, click: function(){ ItemHandler.stoneSelected('Trade_stone'); ItemHandler.pokemonSelected('')}">
                                        <img src="assets/images/items/Trade_stone.png">
                                        <div data-bind="text: player._itemList['Trade_stone']()"></div>
                                    </div>
                                    <div class="col" style="cursor: pointer" data-bind="css:{ 'item-selected': ItemHandler.stoneSelected() === 'Sun_stone'}, click: function(){ ItemHandler.stoneSelected('Sun_stone'); ItemHandler.pokemonSelected('')}">
                                        <img src="assets/images/items/Sun_stone_small.png">
                                        <div data-bind="text: player._itemList['Sun_stone']()"></div>
                                    </div>
>>>>>>> bb1a726c
                                </div>
                            </div>
                        </div>


                        <div class="row no-gutters justify-content-sm-center" style="padding:15px">
                            <div class="row col-lg-10 col-md-12 offset-md-0 col-sm-12 offset-sm-0"
                                 style="padding-right: 0"
                                 data-bind="foreach: PokemonHelper.getPokemonsWithEvolution(ItemHandler.stoneSelected())">
                                <div class="col-md-6 col-sm-10 col-lg-4 offset-sm-1 offset-md-0 offset-md-0 breedingListItem"
                                    data-bind="if: (player.alreadyCaughtPokemon($data.name))">
                                    <button class="btn btn-secondary smallButton list-group-item-action" style="padding-right:15px"
                                            data-bind="click: function() {ItemHandler.pokemonSelected(name)}, css:{ 'pokemon-selected': ItemHandler.pokemonSelected() === name}">
                                        <img class="smallImage" data-bind="attr:{src: '/assets/images/' + (player.alreadyCaughtPokemonShiny($data.name) ? 'shiny' : '') + 'pokemon/' + id +'.png' }"/>
                                        <span data-bind="text: name" style="margin-left: 20px">Name</span>

                                        <span style="float:right; margin-top:8px"
                                            data-bind="if: player.alreadyCaughtPokemonShiny(EvolutionStone.computeEvolution(
                                            GameConstants.StoneType[ItemHandler.stoneSelected()], name))">
                                            <img class="pokeball-smallest" src="assets/images/pokeball/Pokeball-shiny-small.png"/>
                                        </span>
                                        <span style="float:right; margin-top:8px"
                                            data-bind="if: (player.alreadyCaughtPokemon(EvolutionStone.computeEvolution(
                                            GameConstants.StoneType[ItemHandler.stoneSelected()], name))
                                            && !player.alreadyCaughtPokemonShiny(EvolutionStone.computeEvolution(
                                                GameConstants.StoneType[ItemHandler.stoneSelected()], name)))">
                                            <img class="pokeball-smallest" src="assets/images/pokeball/Pokeball-small.png"/>
                                        </span>
                                    </button>

                                </div>
                            </div>
                        </div>


                        <div class="row no-gutters justify-content-sm-center">
                            <div class="row justify-content-center" style="padding:15px;">
                                <div class="col">
                                    <button class="btn btn-secondary amount-button list-group-item-action"
                                            data-bind="click: function() {ItemHandler.amountSelected(1)}, css:{ 'pokemon-selected': ItemHandler.amountSelected() === 1}">
                                        <span>1</span>
                                    </button>
                                </div>
                                <div class="col">
                                    <button class="btn btn-secondary amount-button list-group-item-action"
                                            data-bind="click: function() {ItemHandler.amountSelected(10)}, css:{ 'pokemon-selected': ItemHandler.amountSelected() === 10}">
                                        <span>10</span>
                                    </button>
                                </div>
                                <div class="col">
                                    <button class="btn btn-secondary amount-button list-group-item-action"
                                            data-bind="click: function() {ItemHandler.amountSelected(100)}, css:{ 'pokemon-selected': ItemHandler.amountSelected() === 100}">
                                        <span>100</span>
                                    </button>
                                </div>
                                <div class="col" style="text-align: center">
                                    <button class="btn btn-secondary amount-button list-group-item-action"
                                            data-bind="click: function() {ItemHandler.amountSelected(1000)}, css:{ 'pokemon-selected': ItemHandler.amountSelected() === 1000}">
                                        <span>1000</span>
                                    </button>
                                </div>
                                <div class="col" style="text-align: center">
                                    <button class="btn btn-secondary amount-button list-group-item-action"
                                            data-bind="click: function() {ItemHandler.amountSelected(Infinity)}, css:{ 'pokemon-selected': ItemHandler.amountSelected() === Infinity}">
                                        <span>All</span>
                                    </button>
                                </div>
                            </div>
                        </div>
                        <p><b>Evolution stone usage stops when a shiny evolution is encountered</b></p>
                        <div class="row no-gutters justify-content-sm-center">
                            <div class="row justify-content-center" style="padding:15px;">
                                <button data-bind="click: function(){ItemHandler.useStones()}" class="btn btn-lg btn-success">Use evolution stones!</button>
                            </div>
                        </div>
                   </div>
                </div>

                <div id="keyItems" class="tab-pane fade in active show">
                    <div style="width: 100%;">
                        <img style="float:right;margin-right:10px;margin-top:10px"
                             data-bind="tooltip: { title: 'An overview of all Key items you have collected so far. Click on a key item to get more information.', trigger: 'hover', placement:'right' }"
                             src="assets/images/questionmark.png">


                    </div>
                    <div class="page-item m-0" style="background-color: white;">

                        <div class="row no-gutters justify-content-sm-center"
                             data-bind="foreach: KeyItemHandler.keyItemList">
                            <div class="col-sm-2">
                                <img class="clickable key-item" src=""
                                     data-bind="attr:{ src: '/assets/images/keyitems/' + $data.name() + '.png'},
                              css: {'oak-item-locked': !player.hasKeyItem($data.name())

                                    },
                             event: {
                                mouseover: function(){KeyItemHandler.hover($data.name())},
                                click: function(){KeyItemHandler.click($data.name())},
                                mouseout : function(){KeyItemHandler.hoverRelease()}
                                }">
                            </div>
                        </div>

                        <div class="card oak-item-info" style="height:90px">
                            <div data-bind="if: KeyItemHandler.inspectedItem() !== null">
                                <div class="row justify-content-sm-center">
                                    <div style="height: 20px" class="col-sm-11">
                                        <b><span data-bind="text: KeyItemHandler.inspectedItem().name()"></span></b>
                                    </div>
                                    <div class="row justify-content-sm-center">
                                        <div class="col-sm-11">
                                            <div data-bind="if: KeyItemHandler.inspectedItem().isUnlocked()">
                                                <p style="margin-top: 5px"
                                                   data-bind="html: KeyItemHandler.inspectedItem().description"></p>
                                            </div>
                                            <div data-bind="ifnot: KeyItemHandler.inspectedItem().isUnlocked()">
                                                <p style="margin-top: 5px">?????</p>
                                            </div>
                                        </div>
                                    </div>
                                </div>

                            </div>
                        </div>
                    </div>
                </div>
            </div>
        </div>
    </div>

</div><|MERGE_RESOLUTION|>--- conflicted
+++ resolved
@@ -12,7 +12,6 @@
             </ul>
             <div class="tab-content">
                 <div id="items" class="tab-pane fade">
-<<<<<<< HEAD
                     <div class="page-item m-0" style="background-color: white;">
 
                         <div class="row no-gutters justify-content-sm-center" style="padding:15px;">
@@ -46,50 +45,13 @@
                                      data-bind="css:{ 'item-selected': ItemHandler.stoneSelected() === 'Trade_stone'}, click: function(){ ItemHandler.stoneSelected('Trade_stone'); ItemHandler.pokemonSelected('')}">
                                     <img src="assets/images/items/Trade_stone.png">
                                     <div data-bind="text: player._itemList['Trade_stone']()"></div>
-=======
-                    <div class="modal-body">
-
-                        <div class="page-item" style="background-color: white;">
-
-                            <div class="row no-gutters justify-content-sm-center" style="padding:15px;">
-                                <div class="row col-lg-9 col-sm-11">
-                                    <div class="col" style="cursor: pointer"
-                                         data-bind="css:{ 'item-selected': ItemHandler.stoneSelected() === 'Fire_stone'}, click: function(){ ItemHandler.stoneSelected('Fire_stone'); ItemHandler.pokemonSelected('')}">
-                                        <img src="assets/images/items/Fire_stone.png">
-                                        <div data-bind="text: player._itemList['Fire_stone']()"></div>
+                                </div>
+                                <div class="col" style="cursor: pointer"
+                                     data-bind="css:{ 'item-selected': ItemHandler.stoneSelected() === 'Sun_stone'}, click: function(){ ItemHandler.stoneSelected('Sun_stone'); ItemHandler.pokemonSelected('')}">
+                                    <img src="assets/images/items/Sun_stone_small.png">
+                                    <div data-bind="text: player._itemList['Sun_stone']()"></div>
                                     </div>
-                                    <div class="col" style="cursor: pointer"
-                                         data-bind="css:{ 'item-selected': ItemHandler.stoneSelected() === 'Water_stone'}, click: function(){ ItemHandler.stoneSelected('Water_stone'); ItemHandler.pokemonSelected('')}">
-                                        <img src="assets/images/items/Water_stone.png">
-                                        <div data-bind="text: player._itemList['Water_stone']()"></div>
-                                    </div>
-                                    <div class="col" style="cursor: pointer"
-                                         data-bind="css:{ 'item-selected': ItemHandler.stoneSelected() === 'Leaf_stone'}, click: function(){ ItemHandler.stoneSelected('Leaf_stone'); ItemHandler.pokemonSelected('')}">
-                                        <img src="assets/images/items/Leaf_stone.png">
-                                        <div data-bind="text: player._itemList['Leaf_stone']()"></div>
-                                    </div>
-                                    <div class="col" style="cursor: pointer"
-                                         data-bind="css:{ 'item-selected': ItemHandler.stoneSelected() === 'Thunder_stone'}, click: function(){ ItemHandler.stoneSelected('Thunder_stone'); ItemHandler.pokemonSelected('')}">
-                                        <img src="assets/images/items/Thunder_stone.png">
-                                        <div data-bind="text: player._itemList['Thunder_stone']()"></div>
-                                    </div>
-                                    <div class="col" style="cursor: pointer"
-                                         data-bind="css:{ 'item-selected': ItemHandler.stoneSelected() === 'Moon_stone'}, click: function(){ ItemHandler.stoneSelected('Moon_stone'); ItemHandler.pokemonSelected('')}">
-                                        <img src="assets/images/items/Moon_stone.png">
-                                        <div data-bind="text: player._itemList['Moon_stone']()"></div>
-                                    </div>
-                                    <div class="col" style="cursor: pointer"
-                                         data-bind="css:{ 'item-selected': ItemHandler.stoneSelected() === 'Trade_stone'}, click: function(){ ItemHandler.stoneSelected('Trade_stone'); ItemHandler.pokemonSelected('')}">
-                                        <img src="assets/images/items/Trade_stone.png">
-                                        <div data-bind="text: player._itemList['Trade_stone']()"></div>
-                                    </div>
-                                    <div class="col" style="cursor: pointer" data-bind="css:{ 'item-selected': ItemHandler.stoneSelected() === 'Sun_stone'}, click: function(){ ItemHandler.stoneSelected('Sun_stone'); ItemHandler.pokemonSelected('')}">
-                                        <img src="assets/images/items/Sun_stone_small.png">
-                                        <div data-bind="text: player._itemList['Sun_stone']()"></div>
-                                    </div>
->>>>>>> bb1a726c
                                 </div>
-                            </div>
                         </div>
 
 
