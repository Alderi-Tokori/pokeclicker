<div class="card border-secondary mb-3" id="questDisplayContainer" >

    <div class="card-header p-0" data-toggle="collapse" href="#questDisplayBody">
      <span data-bind='text: !player.tutorialComplete() ? "Tutorial Quest" : "Quests (" + player.currentQuests().length + "/" + QuestHelper.questSlots()() + ")"'></span>
    </div>
    <button class='btn btn-sm btn-primary' style="position: absolute; right: 0px; top: 0px; width: auto; height: 41px;"
            data-bind='visible: player.tutorialComplete(), click: function(){$("#QuestModal").modal("show")}'>
        List
    </button>

    <div id="questDisplayBody" class="card-body p-0 show">
      <!-- List of quests -->
      <div data-bind="foreach: player.currentQuests">
          <div class="card border-bottom-0">
              <table width="100%">
                  <tr class="text-center">
                      <td colspan="2" data-bind="text: QuestHelper.questList()[$data.index].description"></td>
                  </tr>
                  <tr>
                      <td class="p-2">
                          <div class="progress p-0">
                              <div class="progress-bar bg-success" role="progressbar"
                                  data-bind="attr:{ style: 'width:' + (QuestHelper.questList()[$data.index].progress() * 100) + '%'}"
                                  aria-valuemin="0" aria-valuemax="100">
                                  <span data-bind="text: QuestHelper.questList()[$data.index].progressText">0/1000</span>
                              </div>
                          </div>
                      </td>
                      <td width="30%" class="p-2">
                          <button class="btn btn-sm btn-block p-0"
                                  data-bind='
                                      click: function(){QuestHelper.questList()[$data.index].endQuest();},
                                      text: QuestHelper.questList()[$data.index].isCompleted() ? "Claim" : "Quit",
                                      css: {
                                        "btn-success": QuestHelper.questList()[$data.index].isCompleted(),
                                        "btn-danger": !QuestHelper.questList()[$data.index].isCompleted(),
                                      }'>
                          </button>
                      </td>
                  </tr>
              </table>
          </div>
      </div>
<<<<<<< HEAD
      <!-- ko if: player.currentQuests().length == 0 -->
=======
      <!-- ko if: player.currentQuests().length == 0 && player.tutorialComplete()-->
>>>>>>> e6702660
        <span class="pt-2 pb-2">No active quest</span>
      <!-- /ko -->
      <div data-bind='if: (!player.tutorialComplete()) && (QuestLineHelper.tutorial.totalQuests > 0) && (QuestLineHelper.tutorial.curQuest() < QuestLineHelper.tutorial.totalQuests)'>
          <div class="card border-bottom-0">
              <table>
                  <tr class="text-center">
                      <td data-bind="text: QuestLineHelper.tutorial.curQuestObject().description"></td>
                  </tr>
                  <tr>
                      <td class="p-2">
                          <div class="progress p-0">
                              <div class="progress-bar bg-success" role="progressbar"
                                  data-bind="attr:{ style: 'width:' + (QuestLineHelper.tutorial.curQuestObject().progress() * 100) + '%'}"
                                  aria-valuemin="0" aria-valuemax="100">
                                  <span data-bind="text: ko.pureComputed(function(){return QuestLineHelper.tutorial.curQuestObject().progressText()})">0/1000</span>
                              </div>
                          </div>
                      </td>
                  </tr>
              </table>
          </div>
      </div>
  </div>
</div><|MERGE_RESOLUTION|>--- conflicted
+++ resolved
@@ -41,11 +41,7 @@
               </table>
           </div>
       </div>
-<<<<<<< HEAD
-      <!-- ko if: player.currentQuests().length == 0 -->
-=======
       <!-- ko if: player.currentQuests().length == 0 && player.tutorialComplete()-->
->>>>>>> e6702660
         <span class="pt-2 pb-2">No active quest</span>
       <!-- /ko -->
       <div data-bind='if: (!player.tutorialComplete()) && (QuestLineHelper.tutorial.totalQuests > 0) && (QuestLineHelper.tutorial.curQuest() < QuestLineHelper.tutorial.totalQuests)'>
